﻿// MonoGame - Copyright (C) The MonoGame Team
// This file is subject to the terms and conditions defined in
// file 'LICENSE.txt', which is part of this source code package.

using System;
using System.Collections.Generic;
using System.Collections.ObjectModel;
using System.IO;
using System.Linq;

namespace Microsoft.Xna.Framework.Content.Pipeline.Audio
{
    /// <summary>
    /// Encapsulates and provides operations, such as format conversions, on the source audio. This type is produced by the audio importers and used by audio processors to produce compiled audio assets.
    /// </summary>
    public class AudioContent : ContentItem
    {
        internal List<byte> data;
        TimeSpan duration;
        string fileName;
        AudioFileType fileType;
        AudioFormat format;
        int loopLength;
        int loopStart;

        /// <summary>
        /// Gets the raw audio data.
        /// </summary>
        /// <value>If unprocessed, the source data; otherwise, the processed data.</value>
        public ReadOnlyCollection<byte> Data { get { return data.AsReadOnly(); } }

        /// <summary>
        /// Gets the duration (in milliseconds) of the audio data.
        /// </summary>
        /// <value>Duration of the audio data.</value>
        public TimeSpan Duration { get { return duration; } }

        /// <summary>
        /// Gets the file name containing the audio data.
        /// </summary>
        /// <value>The name of the file containing this data.</value>
        [ContentSerializerAttribute]
        public string FileName { get { return fileName; } }

        /// <summary>
        /// Gets the AudioFileType of this audio source.
        /// </summary>
        /// <value>The AudioFileType of this audio source.</value>
        public AudioFileType FileType { get { return fileType; } }

        /// <summary>
        /// Gets the AudioFormat of this audio source.
        /// </summary>
        /// <value>The AudioFormat of this audio source.</value>
        public AudioFormat Format { get { return format; } }

        /// <summary>
        /// Gets the loop length, in samples.
        /// </summary>
        /// <value>The number of samples in the loop.</value>
        public int LoopLength { get { return loopLength; } }

        /// <summary>
        /// Gets the loop start, in samples.
        /// </summary>
        /// <value>The number of samples to the start of the loop.</value>
        public int LoopStart { get { return loopStart; } }

        /// <summary>
        /// Initializes a new instance of AudioContent.
        /// </summary>
        /// <param name="audioFileName">Name of the audio source file to be processed.</param>
        /// <param name="audioFileType">Type of the processed audio: WAV, MP3 or WMA.</param>
        /// <remarks>Constructs the object from the specified source file, in the format specified.</remarks>
        public AudioContent(string audioFileName, AudioFileType audioFileType)
        {
            fileName = audioFileName;
            fileType = audioFileType;
            Read(audioFileName);
        }

        /// <summary>
        /// Returns the sample rate for the given quality setting.
        /// </summary>
        /// <param name="quality">The quality setting.</param>
        /// <returns>The sample rate for the quality.</returns>
        int QualityToSampleRate(ConversionQuality quality)
        {
            switch (quality)
            {
                case ConversionQuality.Low:
                    return Math.Max(8000, format.SampleRate / 2);
            }

            return Math.Max(8000, format.SampleRate);
        }

        /// <summary>
        /// Returns the bitrate for the given quality setting.
        /// </summary>
        /// <param name="quality">The quality setting.</param>
        /// <returns>The bitrate for the quality.</returns>
        int QualityToBitRate(ConversionQuality quality)
        {
            switch (quality)
            {
                case ConversionQuality.Low:
                    return 96000;
                case ConversionQuality.Medium:
                    return 128000;
            }

            return 192000;
        }

        /// <summary>
        /// Transcodes the source audio to the target format and quality.
        /// </summary>
        /// <param name="formatType">Format to convert this audio to.</param>
        /// <param name="quality">Quality of the processed output audio. For streaming formats, it can be one of the following: Low (96 kbps), Medium (128 kbps), Best (192 kbps).  For WAV formats, it can be one of the following: Low (11kHz ADPCM), Medium (22kHz ADPCM), Best (44kHz PCM)</param>
        /// <param name="saveToFile">
        /// The name of the file that the converted audio should be saved into.  This is used for SongContent, where
        /// the audio is stored external to the XNB file.  If this is null, then the converted audio is stored in
        /// the Data property.
        /// </param>
        public void ConvertFormat(ConversionFormat formatType, ConversionQuality quality, string saveToFile)
        {
            var temporarySource = Path.GetTempFileName();
            var temporaryIntermediate = Path.GetTempFileName();
            var temporaryOutput = Path.GetTempFileName();
            try
            {
                using (var fs = new FileStream(temporarySource, FileMode.Create, FileAccess.Write))
                {
                    var dataBytes = this.data.ToArray();
                    fs.Write(dataBytes, 0, dataBytes.Length);
                }

                string ffmpegCodecName, ffmpegMuxerName;
                int format;
                bool isWav = false;
                switch (formatType)
                {
                    case ConversionFormat.Adpcm:
                        // ADPCM Microsoft 
                        ffmpegCodecName = "adpcm_ms";
                        ffmpegMuxerName = "wav";
                        format = 0x0002; /* WAVE_FORMAT_ADPCM */
                        isWav = true;
                        break;
                    case ConversionFormat.Pcm:
                        // PCM signed 16-bit little-endian
                        ffmpegCodecName = "pcm_s16le";
<<<<<<< HEAD
                        ffmpegMuxerName = "wav";
=======
                        ffmpegMuxerName = "wav";//"s16le";
>>>>>>> e9fde7ac
                        format = 0x0001; /* WAVE_FORMAT_PCM */
                        isWav = true;
                        break;
                    case ConversionFormat.WindowsMedia:
                        // Windows Media Audio 2
                        ffmpegCodecName = "wmav2";
                        ffmpegMuxerName = "asf";
                        format = 0x0161; /* WAVE_FORMAT_WMAUDIO2 */
                        break;
                    case ConversionFormat.Xma:
                        throw new NotSupportedException(
                            "XMA is not a supported encoding format. It is specific to the Xbox 360.");
                    case ConversionFormat.ImaAdpcm:
                        // ADPCM IMA WAV
                        ffmpegCodecName = "adpcm_ima_wav";
                        ffmpegMuxerName = "wav";
                        format = 0x0011; /* WAVE_FORMAT_IMA_ADPCM */
                        isWav = true;
                        break;
                    case ConversionFormat.Aac:
                        // AAC (Advanced Audio Coding)
                        // Requires -strict experimental
                        ffmpegCodecName = "aac";
                        ffmpegMuxerName = "ipod";
                        format = 0x0000; /* WAVE_FORMAT_UNKNOWN */
                        break;
                    case ConversionFormat.Vorbis:
                        // Vorbis
                        ffmpegCodecName = "libvorbis";
                        ffmpegMuxerName = "ogg";
                        format = 0x0000; /* WAVE_FORMAT_UNKNOWN */
                        break;
                    default:
                        // Unknown format
                        throw new NotSupportedException();
                }

                string ffmpegStdout, ffmpegStderr;
                var ffmpegExitCode = ExternalTool.Run(
                    "ffmpeg",
                    string.Format(
                        "-y -i \"{0}\" -vn -c:a {1} -b:a {2} -f:a {3} -strict experimental \"{4}\"",
                        temporarySource,
                        ffmpegCodecName,
                        QualityToBitRate(quality),
                        ffmpegMuxerName,
                        temporaryOutput),
                    out ffmpegStdout,
                    out ffmpegStderr);
                if (ffmpegExitCode != 0)
                {
                    throw new InvalidOperationException("ffmpeg exited with non-zero exit code: \n" + ffmpegStdout + "\n" + ffmpegStderr);
                }

                byte[] rawData;
                using (var fs = new FileStream(temporaryOutput, FileMode.Open, FileAccess.Read))
                {
                    rawData = new byte[fs.Length];
                    fs.Read(rawData, 0, rawData.Length);
                }

                if (saveToFile != null)
                {
                    using (var fs = new FileStream(saveToFile, FileMode.Create, FileAccess.Write))
                    {
                        fs.Write(rawData, 0, rawData.Length);
                    }

                    this.data = null;
                }
                else
                {
                    this.data = rawData.ToList();
                }

                // Get the audio metadata from the output file
                string ffprobeStdout, ffprobeStderr;
                var ffprobeExitCode = ExternalTool.Run(
                    "ffprobe",
                    string.Format("-i \"{0}\" -show_entries streams -v quiet -of flat", temporaryOutput),
                    out ffprobeStdout,
                    out ffprobeStderr);
                if (ffprobeExitCode != 0)
                {
                    throw new InvalidOperationException("ffprobe exited with non-zero exit code.");
                }

                // Set default values if information is not available.
                int averageBytesPerSecond = 0;
                int bitsPerSample = 0;
                int blockAlign = 0;
                int channelCount = 0;
                int sampleRate = 0;
                double durationInSeconds = 0;

                var numberFormat = System.Globalization.CultureInfo.InvariantCulture.NumberFormat;
                foreach (var line in ffprobeStdout.Split(new[] { '\r', '\n', '\0' }, StringSplitOptions.RemoveEmptyEntries))
                {
                    var kv = line.Split(new[] { '=' }, 2);

                    switch (kv[0])
                    {
                        case "streams.stream.0.sample_rate":
                            sampleRate = int.Parse(kv[1].Trim('"'), numberFormat);
                            break;
                        case "streams.stream.0.bits_per_sample":
                            bitsPerSample = int.Parse(kv[1].Trim('"'), numberFormat);
                            break;
                        case "streams.stream.0.duration":
                            durationInSeconds = double.Parse(kv[1].Trim('"'), numberFormat);
                            break;
                        case "streams.stream.0.channels":
                            channelCount = int.Parse(kv[1].Trim('"'), numberFormat);
                            break;
                        case "streams.stream.0.bit_rate":
                            averageBytesPerSecond = (int.Parse(kv[1].Trim('"'), numberFormat) / 8);
                            break;
                    }
                }

                // Calculate blockAlign.
                switch (formatType)
                {
                    case ConversionFormat.Pcm:
                        // Block alignment value is the number of bytes in an atomic unit (that is, a block) of audio for a particular format. For Pulse Code Modulation (PCM) formats, the formula for calculating block alignment is as follows: 
                        //  •   Block Alignment = Bytes per Sample x Number of Channels
                        // For example, the block alignment value for 16-bit PCM format mono audio is 2 (2 bytes per sample x 1 channel). For 16-bit PCM format stereo audio, the block alignment value is 4.
                        // https://msdn.microsoft.com/en-us/library/system.speech.audioformat.speechaudioformatinfo.blockalign(v=vs.110).aspx
                        blockAlign = (bitsPerSample / 8) * channelCount;
<<<<<<< HEAD
                        // Get the raw PCM from the output WAV file
=======
                        // Get the raw PCM from the output file
>>>>>>> e9fde7ac
                        using (var reader = new BinaryReader(new MemoryStream(rawData)))
                        {
                            data = GetRawPcm(reader).ToList();
                        }
                        break;
                    default:
                        // blockAlign is not available from ffprobe (and may or may not
                        // be relevant for non-PCM formats anyway)
                        break;
                }

                this.duration = TimeSpan.FromSeconds(durationInSeconds);
                this.format = new AudioFormat(
                    averageBytesPerSecond,
                    bitsPerSample,
                    blockAlign,
                    channelCount,
                    format,
                    sampleRate);

                // Loop start and length in number of samples. Defaults to entire sound
                loopStart = 0;
                if (data != null && bitsPerSample > 0 && channelCount > 0)
                    loopLength = data.Count / ((bitsPerSample / 8) * channelCount);
                else
                    loopLength = 0;
            }
            finally
            {
                File.Delete(temporarySource);
                File.Delete(temporaryOutput);
            }
        }

        private void Read(string filename)
        {
            // Must be opened in read mode otherwise it fails to open read-only files (found in some source control systems)
            using (var fs = new FileStream(filename, FileMode.Open, FileAccess.Read))
            {
                var data = new byte[fs.Length];
                fs.Read(data, 0, data.Length);
                this.data = data.ToList();
            }
        }

        private static byte[] GetRawPcm(BinaryReader reader)
        {
            byte[] audioData;

            //header
            string signature = new string(reader.ReadChars(4));
            if (signature != "RIFF")
            {
                throw new NotSupportedException("Specified stream is not a wave file.");
            }

            reader.ReadInt32(); // riff_chunck_size

            string wformat = new string(reader.ReadChars(4));
            if (wformat != "WAVE")
            {
                throw new NotSupportedException("Specified stream is not a wave file.");
            }

            // WAVE header
            string format_signature = new string(reader.ReadChars(4));
            while (format_signature != "fmt ")
            {
                reader.ReadBytes(reader.ReadInt32());
                format_signature = new string(reader.ReadChars(4));
            }

            int format_chunk_size = reader.ReadInt32();

            // total bytes read: tbp
            int audio_format = reader.ReadInt16(); // 2
            int num_channels = reader.ReadInt16(); // 4
            int sample_rate = reader.ReadInt32();  // 8
            reader.ReadInt32();    // 12, byte_rate
            reader.ReadInt16();  // 14, block_align
            int bits_per_sample = reader.ReadInt16(); // 16

            if (audio_format != 1)
            {
                throw new NotSupportedException("Wave compression is not supported.");
            }

            // reads residual bytes
            if (format_chunk_size > 16)
                reader.ReadBytes(format_chunk_size - 16);

            string data_signature = new string(reader.ReadChars(4));

            while (data_signature.ToLowerInvariant() != "data")
            {
                reader.ReadBytes(reader.ReadInt32());
                data_signature = new string(reader.ReadChars(4));
            }

            if (data_signature != "data")
            {
                throw new NotSupportedException("Specified wave file is not supported.");
            }

            int data_chunk_size = reader.ReadInt32();
            audioData = reader.ReadBytes(data_chunk_size);

            return audioData;
        }
	}
}<|MERGE_RESOLUTION|>--- conflicted
+++ resolved
@@ -151,11 +151,7 @@
                     case ConversionFormat.Pcm:
                         // PCM signed 16-bit little-endian
                         ffmpegCodecName = "pcm_s16le";
-<<<<<<< HEAD
                         ffmpegMuxerName = "wav";
-=======
-                        ffmpegMuxerName = "wav";//"s16le";
->>>>>>> e9fde7ac
                         format = 0x0001; /* WAVE_FORMAT_PCM */
                         isWav = true;
                         break;
@@ -285,11 +281,7 @@
                         // For example, the block alignment value for 16-bit PCM format mono audio is 2 (2 bytes per sample x 1 channel). For 16-bit PCM format stereo audio, the block alignment value is 4.
                         // https://msdn.microsoft.com/en-us/library/system.speech.audioformat.speechaudioformatinfo.blockalign(v=vs.110).aspx
                         blockAlign = (bitsPerSample / 8) * channelCount;
-<<<<<<< HEAD
                         // Get the raw PCM from the output WAV file
-=======
-                        // Get the raw PCM from the output file
->>>>>>> e9fde7ac
                         using (var reader = new BinaryReader(new MemoryStream(rawData)))
                         {
                             data = GetRawPcm(reader).ToList();
