#region License
/*
Microsoft Public License (Ms-PL)
MonoGame - Copyright © 2009 The MonoGame Team

All rights reserved.

This license governs use of the accompanying software. If you use the software, you accept this license. If you do not
accept the license, do not use the software.

1. Definitions
The terms "reproduce," "reproduction," "derivative works," and "distribution" have the same meaning here as under 
U.S. copyright law.

A "contribution" is the original software, or any additions or changes to the software.
A "contributor" is any person that distributes its contribution under this license.
"Licensed patents" are a contributor's patent claims that read directly on its contribution.

2. Grant of Rights
(A) Copyright Grant- Subject to the terms of this license, including the license conditions and limitations in section 3, 
each contributor grants you a non-exclusive, worldwide, royalty-free copyright license to reproduce its contribution, prepare derivative works of its contribution, and distribute its contribution or any derivative works that you create.
(B) Patent Grant- Subject to the terms of this license, including the license conditions and limitations in section 3, 
each contributor grants you a non-exclusive, worldwide, royalty-free license under its licensed patents to make, have made, use, sell, offer for sale, import, and/or otherwise dispose of its contribution in the software or derivative works of the contribution in the software.

3. Conditions and Limitations
(A) No Trademark License- This license does not grant you rights to use any contributors' name, logo, or trademarks.
(B) If you bring a patent claim against any contributor over patents that you claim are infringed by the software, 
your patent license from such contributor to the software ends automatically.
(C) If you distribute any portion of the software, you must retain all copyright, patent, trademark, and attribution 
notices that are present in the software.
(D) If you distribute any portion of the software in source code form, you may do so only under this license by including 
a complete copy of this license with your distribution. If you distribute any portion of the software in compiled or object 
code form, you may only do so under a license that complies with this license.
(E) The software is licensed "as-is." You bear the risk of using it. The contributors give no express warranties, guarantees
or conditions. You may have additional consumer rights under your local laws which this license cannot change. To the extent
permitted under your local laws, the contributors exclude the implied warranties of merchantability, fitness for a particular
purpose and non-infringement.
*/
#endregion License

#if WINDOWS_PHONE
extern alias MicrosoftXnaFramework;
using MsXna_MediaPlayer = MicrosoftXnaFramework::Microsoft.Xna.Framework.Media.MediaPlayer;
#endif


using System;

using Microsoft.Xna.Framework.Audio;

#if IOS
using MonoTouch.AudioToolbox;
using MonoTouch.AVFoundation;
using MonoTouch.Foundation;
using MonoTouch.MediaPlayer;
#endif

#if WINDOWS_MEDIA_ENGINE || WINDOWS_MEDIA_SESSION
using SharpDX;
using SharpDX.MediaFoundation;
using SharpDX.Multimedia;
using SharpDX.Win32;
#elif WINDOWS_PHONE
using System.Windows;
using System.Windows.Controls;
using Microsoft.Phone.Shell;
using System.Threading;
#endif
#if WINRT
using Windows.UI.Core;
#endif

using System.Linq;


namespace Microsoft.Xna.Framework.Media
{
    public static class MediaPlayer
    {
		// Need to hold onto this to keep track of how many songs
		// have played when in shuffle mode
		private static int _numSongsInQueuePlayed = 0;
		private static MediaState _state = MediaState.Stopped;
		private static float _volume = 1.0f;
		private static bool _isMuted = false;
		private static readonly MediaQueue _queue = new MediaQueue();

		public static event EventHandler<EventArgs> ActiveSongChanged;

#if WINDOWS_MEDIA_ENGINE
        private static readonly MediaEngine _mediaEngineEx;
#if WINDOWS_PHONE
        private static System.Windows.Threading.Dispatcher _dispatcher;
#else
        private static CoreDispatcher _dispatcher;
#endif
#elif WINDOWS_MEDIA_SESSION

        private static readonly MediaSession _session;
        private static SimpleAudioVolume _volumeController;
        private static PresentationClock _clock;

        // HACK: Need SharpDX to fix this.
        private static readonly Guid MRPolicyVolumeService = Guid.Parse("1abaa2ac-9d3b-47c6-ab48-c59506de784d");
        private static readonly Guid SimpleAudioVolumeGuid = Guid.Parse("089EDF13-CF71-4338-8D13-9E569DBDC319");
#elif WINDOWS_PHONE
        internal static MediaElement _mediaElement;
        private static Uri source;
        private static TimeSpan elapsedTime;
#endif

        static MediaPlayer()
        {
#if WINDOWS_MEDIA_ENGINE
                MediaManager.Startup(true);
                using (var factory = new MediaEngineClassFactory())
                using (var attributes = new MediaEngineAttributes { AudioCategory = AudioStreamCategory.GameMedia })
                {
                    var creationFlags = MediaEngineCreateFlags.AudioOnly;

                    var mediaEngine = new MediaEngine(factory, attributes, creationFlags, MediaEngineExOnPlaybackEvent);
                    _mediaEngineEx = mediaEngine.QueryInterface<MediaEngineEx>();
                }

                _dispatcher = CoreWindow.GetForCurrentThread().Dispatcher;
#elif WINDOWS_MEDIA_SESSION
<<<<<<< HEAD
            MediaManager.Startup(true);
=======

            MediaManagerState.CheckStartup();
>>>>>>> 64bb479a
            MediaFactory.CreateMediaSession(null, out _session);
#elif WINDOWS_PHONE
            PhoneApplicationService.Current.Activated += (sender, e) =>
                {
                    if (_mediaElement != null)
                    {
                        if (_mediaElement.Source == null && source != null)
                            Deployment.Current.Dispatcher.BeginInvoke(() => _mediaElement.Source = source);

                        // Ensure only one subscription
                        _mediaElement.MediaOpened -= MediaElement_MediaOpened;
                        _mediaElement.MediaOpened += MediaElement_MediaOpened;
                    }
                };

            PhoneApplicationService.Current.Deactivated += (sender, e) => 
                {
                    if (_mediaElement != null)
                    {
                        source = _mediaElement.Source;
                        elapsedTime = _mediaElement.Position;
                    }
                };
#endif
        }

#if WINDOWS_PHONE
        private static void MediaElement_MediaOpened(object sender, RoutedEventArgs e)
        {
            if (elapsedTime != TimeSpan.Zero)
                Deployment.Current.Dispatcher.BeginInvoke(() =>
                {
                    _mediaElement.Position = elapsedTime;
                    elapsedTime = TimeSpan.Zero;
                });
        }
#endif

#if WINDOWS_MEDIA_ENGINE

        private static void MediaEngineExOnPlaybackEvent(MediaEngineEvent mediaEvent, long param1, int param2)
        {
            if (mediaEvent != MediaEngineEvent.Ended)
                return;

            _dispatcher.RunAsync(CoreDispatcherPriority.Normal, () => OnSongFinishedPlaying(null, null)).AsTask();
        }

#endif

        #region Properties

        public static MediaQueue Queue { get { return _queue; } }
		
		public static bool IsMuted
        {
            get { return _isMuted; }
            set
            {
				_isMuted = value;

#if WINDOWS_MEDIA_ENGINE
                _mediaEngineEx.Muted = value;
#elif WINDOWS_MEDIA_SESSION
                if (_volumeController != null)
                    _volumeController.Mute = _isMuted;
#elif WINDOWS_PHONE
                Deployment.Current.Dispatcher.BeginInvoke(() =>
                {
                    _mediaElement.IsMuted = value;
                });
#else
                if (_queue.Count == 0)
					return;
				
				var newVolume = value ? 0.0f : _volume;
                _queue.SetVolume(newVolume);
#endif
            }
        }

        private static bool _isRepeating;

        public static bool IsRepeating 
        {
            get
            {
                return _isRepeating;
            }

            set
            {
                _isRepeating = value;

#if WINDOWS_MEDIA_ENGINE
                _mediaEngineEx.Loop = value;
#endif
            }
        }

        public static bool IsShuffled { get; set; }

        public static bool IsVisualizationEnabled { get { return false; } }

        public static TimeSpan PlayPosition
        {
            get
            {		
#if WINDOWS_MEDIA_ENGINE
                return TimeSpan.FromSeconds(_mediaEngineEx.CurrentTime);
#elif WINDOWS_MEDIA_SESSION
                return _clock != null ? TimeSpan.FromTicks(_clock.Time) : TimeSpan.Zero;
#elif WINDOWS_PHONE
                TimeSpan pos = TimeSpan.Zero;
                EventWaitHandle Wait = new AutoResetEvent(false);
                Deployment.Current.Dispatcher.BeginInvoke(() =>
                {
                    pos = _mediaElement.Position;
                    Wait.Set();
                });
                Wait.WaitOne();
                return (pos);
#else
				if (_queue.ActiveSong == null)
					return TimeSpan.Zero;

				return _queue.ActiveSong.Position;
#endif
            }
        }

        public static MediaState State
        {
            get { return _state; }
            private set
            {
                if (_state != value)
                {
                    _state = value;
                    if (MediaStateChanged != null)
                        MediaStateChanged (null, EventArgs.Empty);
                }
            }
        }
        public static event EventHandler<EventArgs> MediaStateChanged;

        public static bool GameHasControl
        {
            get
            {
#if IOS
                var musicPlayer = MPMusicPlayerController.iPodMusicPlayer;
				
				if (musicPlayer == null)
					return true;
				
				// TODO: Research the Interrupted state and see if it's valid to
				// have control at that time.
				
				// Note: This will throw a bunch of warnings/output to the console
				// if running in the simulator. This is a known issue:
				// http://forums.macrumors.com/showthread.php?t=689102
				if (musicPlayer.PlaybackState == MPMusicPlaybackState.Playing || 
				 	musicPlayer.PlaybackState == MPMusicPlaybackState.SeekingForward ||
				    musicPlayer.PlaybackState == MPMusicPlaybackState.SeekingBackward)
				    return false;
				
				return true;
#elif WINDOWS_PHONE
                return State == MediaState.Playing || MsXna_MediaPlayer.GameHasControl;
#else
                // TODO: Fix me!
                return true;
#endif
            }
        }
		

        public static float Volume
        {
            get { return _volume; }
			set 
			{       
				_volume = value;

#if WINDOWS_MEDIA_ENGINE
                _mediaEngineEx.Volume = value;       
#elif WINDOWS_MEDIA_SESSION
			    if (_volumeController != null)
                    _volumeController.MasterVolume = _volume;
#elif WINDOWS_PHONE
                Deployment.Current.Dispatcher.BeginInvoke(() =>
                {
                    _mediaElement.Volume = value;
                });
#else
                if (_queue.ActiveSong == null)
					return;

                _queue.SetVolume(_isMuted ? 0.0f : value);
#endif
			}
        }
		
		#endregion
		
        public static void Pause()
        {
            if (State != MediaState.Playing || _queue.ActiveSong == null)
                return;

#if WINDOWS_MEDIA_ENGINE
            _mediaEngineEx.Pause();
#elif WINDOWS_MEDIA_SESSION
            _session.Pause();
#elif WINDOWS_PHONE
            Deployment.Current.Dispatcher.BeginInvoke(() =>
            {
                _mediaElement.Pause();
            });
#else
            _queue.ActiveSong.Pause();
#endif

            State = MediaState.Paused;
        }
		
		/// <summary>
		/// Play clears the current playback queue, and then queues up the specified song for playback. 
		/// Playback starts immediately at the beginning of the song.
		/// </summary>
        public static void Play(Song song)
        {                        
            _queue.Clear();
            _numSongsInQueuePlayed = 0;
            _queue.Add(song);
			_queue.ActiveSongIndex = 0;
            
            PlaySong(song);
        }
		
		public static void Play(SongCollection collection, int index = 0)
		{
            _queue.Clear();
            _numSongsInQueuePlayed = 0;

			foreach(var song in collection)
				_queue.Add(song);
			
			_queue.ActiveSongIndex = index;
			
			PlaySong(_queue.ActiveSong);
		}

        private static void PlaySong(Song song)
        {
#if WINDOWS_MEDIA_ENGINE

            _mediaEngineEx.Source = song.FilePath;            
            _mediaEngineEx.Load();
            _mediaEngineEx.Play();

#elif WINDOWS_MEDIA_SESSION

            // Cleanup the last song first.
            if (State != MediaState.Stopped)
            {
                _session.Stop();
                _volumeController.Dispose();
                _clock.Dispose();
            }

            // Set the new song.
            _session.SetTopology(0, song.GetTopology());

            // Get the volume interface.
            IntPtr volumeObj;
            MediaFactory.GetService(_session, MRPolicyVolumeService, SimpleAudioVolumeGuid, out volumeObj);
            _volumeController = CppObject.FromPointer<SimpleAudioVolume>(volumeObj);
            _volumeController.Mute = _isMuted;
            _volumeController.MasterVolume = _volume;

            // Get the clock.
            _clock = _session.Clock.QueryInterface<PresentationClock>();

            // Start playing.
            var varStart = new Variant();
            _session.Start(null, varStart);
#elif WINDOWS_PHONE
            Deployment.Current.Dispatcher.BeginInvoke(() =>
            {
                _mediaElement.Source = new Uri(song.FilePath, UriKind.Relative);
                _mediaElement.Play();

                // Ensure only one subscribe
                _mediaElement.MediaEnded -= OnSongFinishedPlaying;
                _mediaElement.MediaEnded += OnSongFinishedPlaying;
            });
#else
            song.SetEventHandler(OnSongFinishedPlaying);			
			song.Volume = _isMuted ? 0.0f : _volume;
			song.Play();
#endif
            State = MediaState.Playing;
        }

        internal static void OnSongFinishedPlaying(object sender, EventArgs args)
		{
			// TODO: Check args to see if song sucessfully played
			_numSongsInQueuePlayed++;
			
			if (_numSongsInQueuePlayed >= _queue.Count)
			{
				_numSongsInQueuePlayed = 0;
				if (!IsRepeating)
				{
					State = MediaState.Stopped;

					if (ActiveSongChanged != null)
					{
						ActiveSongChanged.Invoke(null, null);
					}

					return;
				}
			}

#if WINDOWS_PHONE
            if (IsRepeating)
            {
                Deployment.Current.Dispatcher.BeginInvoke(() =>
                {
                    _mediaElement.Position = TimeSpan.Zero;
                    _mediaElement.Play();
                });
            }
#endif
			
			MoveNext();
		}

        public static void Resume()
        {
            if (State != MediaState.Paused)
                return;

#if WINDOWS_MEDIA_ENGINE
            _mediaEngineEx.Play();       
#elif WINDOWS_MEDIA_SESSION
            _session.Start(null, null);
#elif WINDOWS_PHONE
            Deployment.Current.Dispatcher.BeginInvoke(() =>
            {
                _mediaElement.Play();
            });
#else
			_queue.ActiveSong.Resume();
#endif
			State = MediaState.Playing;
        }

        public static void Stop()
        {
            if (State == MediaState.Stopped)
                return;

#if WINDOWS_MEDIA_ENGINE
            _mediaEngineEx.Source = null;
#elif WINDOWS_MEDIA_SESSION
            _session.ClearTopologies();
            _session.Stop();
            _volumeController.Dispose();
            _volumeController = null;
            _clock.Dispose();
            _clock = null;
#elif WINDOWS_PHONE
            Deployment.Current.Dispatcher.BeginInvoke(() =>
            {
                _mediaElement.Stop();
            });
#else		
			// Loop through so that we reset the PlayCount as well
			foreach(var song in Queue.Songs)
				_queue.ActiveSong.Stop();
#endif
			State = MediaState.Stopped;
		}
		
		public static void MoveNext()
		{
			NextSong(1);
		}
		
		public static void MovePrevious()
		{
			NextSong(-1);
		}
		
		private static void NextSong(int direction)
		{
			var nextSong = _queue.GetNextSong(direction, IsShuffled);

            if (nextSong == null)
                Stop();
            else            
                Play(nextSong);                            

            if (ActiveSongChanged != null)
            {
                ActiveSongChanged.Invoke(null, null);
            }
		}
    }
}

<|MERGE_RESOLUTION|>--- conflicted
+++ resolved
@@ -1,547 +1,542 @@
-#region License
-/*
-Microsoft Public License (Ms-PL)
-MonoGame - Copyright © 2009 The MonoGame Team
-
-All rights reserved.
-
-This license governs use of the accompanying software. If you use the software, you accept this license. If you do not
-accept the license, do not use the software.
-
-1. Definitions
-The terms "reproduce," "reproduction," "derivative works," and "distribution" have the same meaning here as under 
-U.S. copyright law.
-
-A "contribution" is the original software, or any additions or changes to the software.
-A "contributor" is any person that distributes its contribution under this license.
-"Licensed patents" are a contributor's patent claims that read directly on its contribution.
-
-2. Grant of Rights
-(A) Copyright Grant- Subject to the terms of this license, including the license conditions and limitations in section 3, 
-each contributor grants you a non-exclusive, worldwide, royalty-free copyright license to reproduce its contribution, prepare derivative works of its contribution, and distribute its contribution or any derivative works that you create.
-(B) Patent Grant- Subject to the terms of this license, including the license conditions and limitations in section 3, 
-each contributor grants you a non-exclusive, worldwide, royalty-free license under its licensed patents to make, have made, use, sell, offer for sale, import, and/or otherwise dispose of its contribution in the software or derivative works of the contribution in the software.
-
-3. Conditions and Limitations
-(A) No Trademark License- This license does not grant you rights to use any contributors' name, logo, or trademarks.
-(B) If you bring a patent claim against any contributor over patents that you claim are infringed by the software, 
-your patent license from such contributor to the software ends automatically.
-(C) If you distribute any portion of the software, you must retain all copyright, patent, trademark, and attribution 
-notices that are present in the software.
-(D) If you distribute any portion of the software in source code form, you may do so only under this license by including 
-a complete copy of this license with your distribution. If you distribute any portion of the software in compiled or object 
-code form, you may only do so under a license that complies with this license.
-(E) The software is licensed "as-is." You bear the risk of using it. The contributors give no express warranties, guarantees
-or conditions. You may have additional consumer rights under your local laws which this license cannot change. To the extent
-permitted under your local laws, the contributors exclude the implied warranties of merchantability, fitness for a particular
-purpose and non-infringement.
-*/
-#endregion License
-
-#if WINDOWS_PHONE
-extern alias MicrosoftXnaFramework;
-using MsXna_MediaPlayer = MicrosoftXnaFramework::Microsoft.Xna.Framework.Media.MediaPlayer;
-#endif
-
-
-using System;
-
-using Microsoft.Xna.Framework.Audio;
-
-#if IOS
-using MonoTouch.AudioToolbox;
-using MonoTouch.AVFoundation;
-using MonoTouch.Foundation;
-using MonoTouch.MediaPlayer;
-#endif
-
-#if WINDOWS_MEDIA_ENGINE || WINDOWS_MEDIA_SESSION
-using SharpDX;
-using SharpDX.MediaFoundation;
-using SharpDX.Multimedia;
-using SharpDX.Win32;
-#elif WINDOWS_PHONE
-using System.Windows;
-using System.Windows.Controls;
-using Microsoft.Phone.Shell;
-using System.Threading;
-#endif
-#if WINRT
-using Windows.UI.Core;
-#endif
-
-using System.Linq;
-
-
-namespace Microsoft.Xna.Framework.Media
-{
-    public static class MediaPlayer
-    {
-		// Need to hold onto this to keep track of how many songs
-		// have played when in shuffle mode
-		private static int _numSongsInQueuePlayed = 0;
-		private static MediaState _state = MediaState.Stopped;
-		private static float _volume = 1.0f;
-		private static bool _isMuted = false;
-		private static readonly MediaQueue _queue = new MediaQueue();
-
-		public static event EventHandler<EventArgs> ActiveSongChanged;
-
-#if WINDOWS_MEDIA_ENGINE
-        private static readonly MediaEngine _mediaEngineEx;
-#if WINDOWS_PHONE
-        private static System.Windows.Threading.Dispatcher _dispatcher;
-#else
-        private static CoreDispatcher _dispatcher;
-#endif
-#elif WINDOWS_MEDIA_SESSION
-
-        private static readonly MediaSession _session;
-        private static SimpleAudioVolume _volumeController;
-        private static PresentationClock _clock;
-
-        // HACK: Need SharpDX to fix this.
-        private static readonly Guid MRPolicyVolumeService = Guid.Parse("1abaa2ac-9d3b-47c6-ab48-c59506de784d");
-        private static readonly Guid SimpleAudioVolumeGuid = Guid.Parse("089EDF13-CF71-4338-8D13-9E569DBDC319");
-#elif WINDOWS_PHONE
-        internal static MediaElement _mediaElement;
-        private static Uri source;
-        private static TimeSpan elapsedTime;
-#endif
-
-        static MediaPlayer()
-        {
-#if WINDOWS_MEDIA_ENGINE
-                MediaManager.Startup(true);
-                using (var factory = new MediaEngineClassFactory())
-                using (var attributes = new MediaEngineAttributes { AudioCategory = AudioStreamCategory.GameMedia })
-                {
-                    var creationFlags = MediaEngineCreateFlags.AudioOnly;
-
-                    var mediaEngine = new MediaEngine(factory, attributes, creationFlags, MediaEngineExOnPlaybackEvent);
-                    _mediaEngineEx = mediaEngine.QueryInterface<MediaEngineEx>();
-                }
-
-                _dispatcher = CoreWindow.GetForCurrentThread().Dispatcher;
-#elif WINDOWS_MEDIA_SESSION
-<<<<<<< HEAD
-            MediaManager.Startup(true);
-=======
-
-            MediaManagerState.CheckStartup();
->>>>>>> 64bb479a
-            MediaFactory.CreateMediaSession(null, out _session);
-#elif WINDOWS_PHONE
-            PhoneApplicationService.Current.Activated += (sender, e) =>
-                {
-                    if (_mediaElement != null)
-                    {
-                        if (_mediaElement.Source == null && source != null)
-                            Deployment.Current.Dispatcher.BeginInvoke(() => _mediaElement.Source = source);
-
-                        // Ensure only one subscription
-                        _mediaElement.MediaOpened -= MediaElement_MediaOpened;
-                        _mediaElement.MediaOpened += MediaElement_MediaOpened;
-                    }
-                };
-
-            PhoneApplicationService.Current.Deactivated += (sender, e) => 
-                {
-                    if (_mediaElement != null)
-                    {
-                        source = _mediaElement.Source;
-                        elapsedTime = _mediaElement.Position;
-                    }
-                };
-#endif
-        }
-
-#if WINDOWS_PHONE
-        private static void MediaElement_MediaOpened(object sender, RoutedEventArgs e)
-        {
-            if (elapsedTime != TimeSpan.Zero)
-                Deployment.Current.Dispatcher.BeginInvoke(() =>
-                {
-                    _mediaElement.Position = elapsedTime;
-                    elapsedTime = TimeSpan.Zero;
-                });
-        }
-#endif
-
-#if WINDOWS_MEDIA_ENGINE
-
-        private static void MediaEngineExOnPlaybackEvent(MediaEngineEvent mediaEvent, long param1, int param2)
-        {
-            if (mediaEvent != MediaEngineEvent.Ended)
-                return;
-
-            _dispatcher.RunAsync(CoreDispatcherPriority.Normal, () => OnSongFinishedPlaying(null, null)).AsTask();
-        }
-
-#endif
-
-        #region Properties
-
-        public static MediaQueue Queue { get { return _queue; } }
-		
-		public static bool IsMuted
-        {
-            get { return _isMuted; }
-            set
-            {
-				_isMuted = value;
-
-#if WINDOWS_MEDIA_ENGINE
-                _mediaEngineEx.Muted = value;
-#elif WINDOWS_MEDIA_SESSION
-                if (_volumeController != null)
-                    _volumeController.Mute = _isMuted;
-#elif WINDOWS_PHONE
-                Deployment.Current.Dispatcher.BeginInvoke(() =>
-                {
-                    _mediaElement.IsMuted = value;
-                });
-#else
-                if (_queue.Count == 0)
-					return;
-				
-				var newVolume = value ? 0.0f : _volume;
-                _queue.SetVolume(newVolume);
-#endif
-            }
-        }
-
-        private static bool _isRepeating;
-
-        public static bool IsRepeating 
-        {
-            get
-            {
-                return _isRepeating;
-            }
-
-            set
-            {
-                _isRepeating = value;
-
-#if WINDOWS_MEDIA_ENGINE
-                _mediaEngineEx.Loop = value;
-#endif
-            }
-        }
-
-        public static bool IsShuffled { get; set; }
-
-        public static bool IsVisualizationEnabled { get { return false; } }
-
-        public static TimeSpan PlayPosition
-        {
-            get
-            {		
-#if WINDOWS_MEDIA_ENGINE
-                return TimeSpan.FromSeconds(_mediaEngineEx.CurrentTime);
-#elif WINDOWS_MEDIA_SESSION
-                return _clock != null ? TimeSpan.FromTicks(_clock.Time) : TimeSpan.Zero;
-#elif WINDOWS_PHONE
-                TimeSpan pos = TimeSpan.Zero;
-                EventWaitHandle Wait = new AutoResetEvent(false);
-                Deployment.Current.Dispatcher.BeginInvoke(() =>
-                {
-                    pos = _mediaElement.Position;
-                    Wait.Set();
-                });
-                Wait.WaitOne();
-                return (pos);
-#else
-				if (_queue.ActiveSong == null)
-					return TimeSpan.Zero;
-
-				return _queue.ActiveSong.Position;
-#endif
-            }
-        }
-
-        public static MediaState State
-        {
-            get { return _state; }
-            private set
-            {
-                if (_state != value)
-                {
-                    _state = value;
-                    if (MediaStateChanged != null)
-                        MediaStateChanged (null, EventArgs.Empty);
-                }
-            }
-        }
-        public static event EventHandler<EventArgs> MediaStateChanged;
-
-        public static bool GameHasControl
-        {
-            get
-            {
-#if IOS
-                var musicPlayer = MPMusicPlayerController.iPodMusicPlayer;
-				
-				if (musicPlayer == null)
-					return true;
-				
-				// TODO: Research the Interrupted state and see if it's valid to
-				// have control at that time.
-				
-				// Note: This will throw a bunch of warnings/output to the console
-				// if running in the simulator. This is a known issue:
-				// http://forums.macrumors.com/showthread.php?t=689102
-				if (musicPlayer.PlaybackState == MPMusicPlaybackState.Playing || 
-				 	musicPlayer.PlaybackState == MPMusicPlaybackState.SeekingForward ||
-				    musicPlayer.PlaybackState == MPMusicPlaybackState.SeekingBackward)
-				    return false;
-				
-				return true;
-#elif WINDOWS_PHONE
-                return State == MediaState.Playing || MsXna_MediaPlayer.GameHasControl;
-#else
-                // TODO: Fix me!
-                return true;
-#endif
-            }
-        }
-		
-
-        public static float Volume
-        {
-            get { return _volume; }
-			set 
-			{       
-				_volume = value;
-
-#if WINDOWS_MEDIA_ENGINE
-                _mediaEngineEx.Volume = value;       
-#elif WINDOWS_MEDIA_SESSION
-			    if (_volumeController != null)
-                    _volumeController.MasterVolume = _volume;
-#elif WINDOWS_PHONE
-                Deployment.Current.Dispatcher.BeginInvoke(() =>
-                {
-                    _mediaElement.Volume = value;
-                });
-#else
-                if (_queue.ActiveSong == null)
-					return;
-
-                _queue.SetVolume(_isMuted ? 0.0f : value);
-#endif
-			}
-        }
-		
-		#endregion
-		
-        public static void Pause()
-        {
-            if (State != MediaState.Playing || _queue.ActiveSong == null)
-                return;
-
-#if WINDOWS_MEDIA_ENGINE
-            _mediaEngineEx.Pause();
-#elif WINDOWS_MEDIA_SESSION
-            _session.Pause();
-#elif WINDOWS_PHONE
-            Deployment.Current.Dispatcher.BeginInvoke(() =>
-            {
-                _mediaElement.Pause();
-            });
-#else
-            _queue.ActiveSong.Pause();
-#endif
-
-            State = MediaState.Paused;
-        }
-		
-		/// <summary>
-		/// Play clears the current playback queue, and then queues up the specified song for playback. 
-		/// Playback starts immediately at the beginning of the song.
-		/// </summary>
-        public static void Play(Song song)
-        {                        
-            _queue.Clear();
-            _numSongsInQueuePlayed = 0;
-            _queue.Add(song);
-			_queue.ActiveSongIndex = 0;
-            
-            PlaySong(song);
-        }
-		
-		public static void Play(SongCollection collection, int index = 0)
-		{
-            _queue.Clear();
-            _numSongsInQueuePlayed = 0;
-
-			foreach(var song in collection)
-				_queue.Add(song);
-			
-			_queue.ActiveSongIndex = index;
-			
-			PlaySong(_queue.ActiveSong);
-		}
-
-        private static void PlaySong(Song song)
-        {
-#if WINDOWS_MEDIA_ENGINE
-
-            _mediaEngineEx.Source = song.FilePath;            
-            _mediaEngineEx.Load();
-            _mediaEngineEx.Play();
-
-#elif WINDOWS_MEDIA_SESSION
-
-            // Cleanup the last song first.
-            if (State != MediaState.Stopped)
-            {
-                _session.Stop();
-                _volumeController.Dispose();
-                _clock.Dispose();
-            }
-
-            // Set the new song.
-            _session.SetTopology(0, song.GetTopology());
-
-            // Get the volume interface.
-            IntPtr volumeObj;
-            MediaFactory.GetService(_session, MRPolicyVolumeService, SimpleAudioVolumeGuid, out volumeObj);
-            _volumeController = CppObject.FromPointer<SimpleAudioVolume>(volumeObj);
-            _volumeController.Mute = _isMuted;
-            _volumeController.MasterVolume = _volume;
-
-            // Get the clock.
-            _clock = _session.Clock.QueryInterface<PresentationClock>();
-
-            // Start playing.
-            var varStart = new Variant();
-            _session.Start(null, varStart);
-#elif WINDOWS_PHONE
-            Deployment.Current.Dispatcher.BeginInvoke(() =>
-            {
-                _mediaElement.Source = new Uri(song.FilePath, UriKind.Relative);
-                _mediaElement.Play();
-
-                // Ensure only one subscribe
-                _mediaElement.MediaEnded -= OnSongFinishedPlaying;
-                _mediaElement.MediaEnded += OnSongFinishedPlaying;
-            });
-#else
-            song.SetEventHandler(OnSongFinishedPlaying);			
-			song.Volume = _isMuted ? 0.0f : _volume;
-			song.Play();
-#endif
-            State = MediaState.Playing;
-        }
-
-        internal static void OnSongFinishedPlaying(object sender, EventArgs args)
-		{
-			// TODO: Check args to see if song sucessfully played
-			_numSongsInQueuePlayed++;
-			
-			if (_numSongsInQueuePlayed >= _queue.Count)
-			{
-				_numSongsInQueuePlayed = 0;
-				if (!IsRepeating)
-				{
-					State = MediaState.Stopped;
-
-					if (ActiveSongChanged != null)
-					{
-						ActiveSongChanged.Invoke(null, null);
-					}
-
-					return;
-				}
-			}
-
-#if WINDOWS_PHONE
-            if (IsRepeating)
-            {
-                Deployment.Current.Dispatcher.BeginInvoke(() =>
-                {
-                    _mediaElement.Position = TimeSpan.Zero;
-                    _mediaElement.Play();
-                });
-            }
-#endif
-			
-			MoveNext();
-		}
-
-        public static void Resume()
-        {
-            if (State != MediaState.Paused)
-                return;
-
-#if WINDOWS_MEDIA_ENGINE
-            _mediaEngineEx.Play();       
-#elif WINDOWS_MEDIA_SESSION
-            _session.Start(null, null);
-#elif WINDOWS_PHONE
-            Deployment.Current.Dispatcher.BeginInvoke(() =>
-            {
-                _mediaElement.Play();
-            });
-#else
-			_queue.ActiveSong.Resume();
-#endif
-			State = MediaState.Playing;
-        }
-
-        public static void Stop()
-        {
-            if (State == MediaState.Stopped)
-                return;
-
-#if WINDOWS_MEDIA_ENGINE
-            _mediaEngineEx.Source = null;
-#elif WINDOWS_MEDIA_SESSION
-            _session.ClearTopologies();
-            _session.Stop();
-            _volumeController.Dispose();
-            _volumeController = null;
-            _clock.Dispose();
-            _clock = null;
-#elif WINDOWS_PHONE
-            Deployment.Current.Dispatcher.BeginInvoke(() =>
-            {
-                _mediaElement.Stop();
-            });
-#else		
-			// Loop through so that we reset the PlayCount as well
-			foreach(var song in Queue.Songs)
-				_queue.ActiveSong.Stop();
-#endif
-			State = MediaState.Stopped;
-		}
-		
-		public static void MoveNext()
-		{
-			NextSong(1);
-		}
-		
-		public static void MovePrevious()
-		{
-			NextSong(-1);
-		}
-		
-		private static void NextSong(int direction)
-		{
-			var nextSong = _queue.GetNextSong(direction, IsShuffled);
-
-            if (nextSong == null)
-                Stop();
-            else            
-                Play(nextSong);                            
-
-            if (ActiveSongChanged != null)
-            {
-                ActiveSongChanged.Invoke(null, null);
-            }
-		}
-    }
-}
-
+#region License
+/*
+Microsoft Public License (Ms-PL)
+MonoGame - Copyright © 2009 The MonoGame Team
+
+All rights reserved.
+
+This license governs use of the accompanying software. If you use the software, you accept this license. If you do not
+accept the license, do not use the software.
+
+1. Definitions
+The terms "reproduce," "reproduction," "derivative works," and "distribution" have the same meaning here as under 
+U.S. copyright law.
+
+A "contribution" is the original software, or any additions or changes to the software.
+A "contributor" is any person that distributes its contribution under this license.
+"Licensed patents" are a contributor's patent claims that read directly on its contribution.
+
+2. Grant of Rights
+(A) Copyright Grant- Subject to the terms of this license, including the license conditions and limitations in section 3, 
+each contributor grants you a non-exclusive, worldwide, royalty-free copyright license to reproduce its contribution, prepare derivative works of its contribution, and distribute its contribution or any derivative works that you create.
+(B) Patent Grant- Subject to the terms of this license, including the license conditions and limitations in section 3, 
+each contributor grants you a non-exclusive, worldwide, royalty-free license under its licensed patents to make, have made, use, sell, offer for sale, import, and/or otherwise dispose of its contribution in the software or derivative works of the contribution in the software.
+
+3. Conditions and Limitations
+(A) No Trademark License- This license does not grant you rights to use any contributors' name, logo, or trademarks.
+(B) If you bring a patent claim against any contributor over patents that you claim are infringed by the software, 
+your patent license from such contributor to the software ends automatically.
+(C) If you distribute any portion of the software, you must retain all copyright, patent, trademark, and attribution 
+notices that are present in the software.
+(D) If you distribute any portion of the software in source code form, you may do so only under this license by including 
+a complete copy of this license with your distribution. If you distribute any portion of the software in compiled or object 
+code form, you may only do so under a license that complies with this license.
+(E) The software is licensed "as-is." You bear the risk of using it. The contributors give no express warranties, guarantees
+or conditions. You may have additional consumer rights under your local laws which this license cannot change. To the extent
+permitted under your local laws, the contributors exclude the implied warranties of merchantability, fitness for a particular
+purpose and non-infringement.
+*/
+#endregion License
+
+#if WINDOWS_PHONE
+extern alias MicrosoftXnaFramework;
+using MsXna_MediaPlayer = MicrosoftXnaFramework::Microsoft.Xna.Framework.Media.MediaPlayer;
+#endif
+
+
+using System;
+
+using Microsoft.Xna.Framework.Audio;
+
+#if IOS
+using MonoTouch.AudioToolbox;
+using MonoTouch.AVFoundation;
+using MonoTouch.Foundation;
+using MonoTouch.MediaPlayer;
+#endif
+
+#if WINDOWS_MEDIA_ENGINE || WINDOWS_MEDIA_SESSION
+using SharpDX;
+using SharpDX.MediaFoundation;
+using SharpDX.Multimedia;
+using SharpDX.Win32;
+#elif WINDOWS_PHONE
+using System.Windows;
+using System.Windows.Controls;
+using Microsoft.Phone.Shell;
+using System.Threading;
+#endif
+#if WINRT
+using Windows.UI.Core;
+#endif
+
+using System.Linq;
+
+
+namespace Microsoft.Xna.Framework.Media
+{
+    public static class MediaPlayer
+    {
+		// Need to hold onto this to keep track of how many songs
+		// have played when in shuffle mode
+		private static int _numSongsInQueuePlayed = 0;
+		private static MediaState _state = MediaState.Stopped;
+		private static float _volume = 1.0f;
+		private static bool _isMuted = false;
+		private static readonly MediaQueue _queue = new MediaQueue();
+
+		public static event EventHandler<EventArgs> ActiveSongChanged;
+
+#if WINDOWS_MEDIA_ENGINE
+        private static readonly MediaEngine _mediaEngineEx;
+#if WINDOWS_PHONE
+        private static System.Windows.Threading.Dispatcher _dispatcher;
+#else
+        private static CoreDispatcher _dispatcher;
+#endif
+#elif WINDOWS_MEDIA_SESSION
+
+        private static readonly MediaSession _session;
+        private static SimpleAudioVolume _volumeController;
+        private static PresentationClock _clock;
+
+        // HACK: Need SharpDX to fix this.
+        private static readonly Guid MRPolicyVolumeService = Guid.Parse("1abaa2ac-9d3b-47c6-ab48-c59506de784d");
+        private static readonly Guid SimpleAudioVolumeGuid = Guid.Parse("089EDF13-CF71-4338-8D13-9E569DBDC319");
+#elif WINDOWS_PHONE
+        internal static MediaElement _mediaElement;
+        private static Uri source;
+        private static TimeSpan elapsedTime;
+#endif
+
+        static MediaPlayer()
+        {
+#if WINDOWS_MEDIA_ENGINE
+                MediaManager.Startup(true);
+                using (var factory = new MediaEngineClassFactory())
+                using (var attributes = new MediaEngineAttributes { AudioCategory = AudioStreamCategory.GameMedia })
+                {
+                    var creationFlags = MediaEngineCreateFlags.AudioOnly;
+
+                    var mediaEngine = new MediaEngine(factory, attributes, creationFlags, MediaEngineExOnPlaybackEvent);
+                    _mediaEngineEx = mediaEngine.QueryInterface<MediaEngineEx>();
+                }
+
+                _dispatcher = CoreWindow.GetForCurrentThread().Dispatcher;
+#elif WINDOWS_MEDIA_SESSION
+            MediaManagerState.CheckStartup();
+            MediaFactory.CreateMediaSession(null, out _session);
+#elif WINDOWS_PHONE
+            PhoneApplicationService.Current.Activated += (sender, e) =>
+                {
+                    if (_mediaElement != null)
+                    {
+                        if (_mediaElement.Source == null && source != null)
+                            Deployment.Current.Dispatcher.BeginInvoke(() => _mediaElement.Source = source);
+
+                        // Ensure only one subscription
+                        _mediaElement.MediaOpened -= MediaElement_MediaOpened;
+                        _mediaElement.MediaOpened += MediaElement_MediaOpened;
+                    }
+                };
+
+            PhoneApplicationService.Current.Deactivated += (sender, e) => 
+                {
+                    if (_mediaElement != null)
+                    {
+                        source = _mediaElement.Source;
+                        elapsedTime = _mediaElement.Position;
+                    }
+                };
+#endif
+        }
+
+#if WINDOWS_PHONE
+        private static void MediaElement_MediaOpened(object sender, RoutedEventArgs e)
+        {
+            if (elapsedTime != TimeSpan.Zero)
+                Deployment.Current.Dispatcher.BeginInvoke(() =>
+                {
+                    _mediaElement.Position = elapsedTime;
+                    elapsedTime = TimeSpan.Zero;
+                });
+        }
+#endif
+
+#if WINDOWS_MEDIA_ENGINE
+
+        private static void MediaEngineExOnPlaybackEvent(MediaEngineEvent mediaEvent, long param1, int param2)
+        {
+            if (mediaEvent != MediaEngineEvent.Ended)
+                return;
+
+            _dispatcher.RunAsync(CoreDispatcherPriority.Normal, () => OnSongFinishedPlaying(null, null)).AsTask();
+        }
+
+#endif
+
+        #region Properties
+
+        public static MediaQueue Queue { get { return _queue; } }
+		
+		public static bool IsMuted
+        {
+            get { return _isMuted; }
+            set
+            {
+				_isMuted = value;
+
+#if WINDOWS_MEDIA_ENGINE
+                _mediaEngineEx.Muted = value;
+#elif WINDOWS_MEDIA_SESSION
+                if (_volumeController != null)
+                    _volumeController.Mute = _isMuted;
+#elif WINDOWS_PHONE
+                Deployment.Current.Dispatcher.BeginInvoke(() =>
+                {
+                    _mediaElement.IsMuted = value;
+                });
+#else
+                if (_queue.Count == 0)
+					return;
+				
+				var newVolume = value ? 0.0f : _volume;
+                _queue.SetVolume(newVolume);
+#endif
+            }
+        }
+
+        private static bool _isRepeating;
+
+        public static bool IsRepeating 
+        {
+            get
+            {
+                return _isRepeating;
+            }
+
+            set
+            {
+                _isRepeating = value;
+
+#if WINDOWS_MEDIA_ENGINE
+                _mediaEngineEx.Loop = value;
+#endif
+            }
+        }
+
+        public static bool IsShuffled { get; set; }
+
+        public static bool IsVisualizationEnabled { get { return false; } }
+
+        public static TimeSpan PlayPosition
+        {
+            get
+            {		
+#if WINDOWS_MEDIA_ENGINE
+                return TimeSpan.FromSeconds(_mediaEngineEx.CurrentTime);
+#elif WINDOWS_MEDIA_SESSION
+                return _clock != null ? TimeSpan.FromTicks(_clock.Time) : TimeSpan.Zero;
+#elif WINDOWS_PHONE
+                TimeSpan pos = TimeSpan.Zero;
+                EventWaitHandle Wait = new AutoResetEvent(false);
+                Deployment.Current.Dispatcher.BeginInvoke(() =>
+                {
+                    pos = _mediaElement.Position;
+                    Wait.Set();
+                });
+                Wait.WaitOne();
+                return (pos);
+#else
+				if (_queue.ActiveSong == null)
+					return TimeSpan.Zero;
+
+				return _queue.ActiveSong.Position;
+#endif
+            }
+        }
+
+        public static MediaState State
+        {
+            get { return _state; }
+            private set
+            {
+                if (_state != value)
+                {
+                    _state = value;
+                    if (MediaStateChanged != null)
+                        MediaStateChanged (null, EventArgs.Empty);
+                }
+            }
+        }
+        public static event EventHandler<EventArgs> MediaStateChanged;
+
+        public static bool GameHasControl
+        {
+            get
+            {
+#if IOS
+                var musicPlayer = MPMusicPlayerController.iPodMusicPlayer;
+				
+				if (musicPlayer == null)
+					return true;
+				
+				// TODO: Research the Interrupted state and see if it's valid to
+				// have control at that time.
+				
+				// Note: This will throw a bunch of warnings/output to the console
+				// if running in the simulator. This is a known issue:
+				// http://forums.macrumors.com/showthread.php?t=689102
+				if (musicPlayer.PlaybackState == MPMusicPlaybackState.Playing || 
+				 	musicPlayer.PlaybackState == MPMusicPlaybackState.SeekingForward ||
+				    musicPlayer.PlaybackState == MPMusicPlaybackState.SeekingBackward)
+				    return false;
+				
+				return true;
+#elif WINDOWS_PHONE
+                return State == MediaState.Playing || MsXna_MediaPlayer.GameHasControl;
+#else
+                // TODO: Fix me!
+                return true;
+#endif
+            }
+        }
+		
+
+        public static float Volume
+        {
+            get { return _volume; }
+			set 
+			{       
+				_volume = value;
+
+#if WINDOWS_MEDIA_ENGINE
+                _mediaEngineEx.Volume = value;       
+#elif WINDOWS_MEDIA_SESSION
+			    if (_volumeController != null)
+                    _volumeController.MasterVolume = _volume;
+#elif WINDOWS_PHONE
+                Deployment.Current.Dispatcher.BeginInvoke(() =>
+                {
+                    _mediaElement.Volume = value;
+                });
+#else
+                if (_queue.ActiveSong == null)
+					return;
+
+                _queue.SetVolume(_isMuted ? 0.0f : value);
+#endif
+			}
+        }
+		
+		#endregion
+		
+        public static void Pause()
+        {
+            if (State != MediaState.Playing || _queue.ActiveSong == null)
+                return;
+
+#if WINDOWS_MEDIA_ENGINE
+            _mediaEngineEx.Pause();
+#elif WINDOWS_MEDIA_SESSION
+            _session.Pause();
+#elif WINDOWS_PHONE
+            Deployment.Current.Dispatcher.BeginInvoke(() =>
+            {
+                _mediaElement.Pause();
+            });
+#else
+            _queue.ActiveSong.Pause();
+#endif
+
+            State = MediaState.Paused;
+        }
+		
+		/// <summary>
+		/// Play clears the current playback queue, and then queues up the specified song for playback. 
+		/// Playback starts immediately at the beginning of the song.
+		/// </summary>
+        public static void Play(Song song)
+        {                        
+            _queue.Clear();
+            _numSongsInQueuePlayed = 0;
+            _queue.Add(song);
+			_queue.ActiveSongIndex = 0;
+            
+            PlaySong(song);
+        }
+		
+		public static void Play(SongCollection collection, int index = 0)
+		{
+            _queue.Clear();
+            _numSongsInQueuePlayed = 0;
+
+			foreach(var song in collection)
+				_queue.Add(song);
+			
+			_queue.ActiveSongIndex = index;
+			
+			PlaySong(_queue.ActiveSong);
+		}
+
+        private static void PlaySong(Song song)
+        {
+#if WINDOWS_MEDIA_ENGINE
+
+            _mediaEngineEx.Source = song.FilePath;            
+            _mediaEngineEx.Load();
+            _mediaEngineEx.Play();
+
+#elif WINDOWS_MEDIA_SESSION
+
+            // Cleanup the last song first.
+            if (State != MediaState.Stopped)
+            {
+                _session.Stop();
+                _volumeController.Dispose();
+                _clock.Dispose();
+            }
+
+            // Set the new song.
+            _session.SetTopology(0, song.GetTopology());
+
+            // Get the volume interface.
+            IntPtr volumeObj;
+            MediaFactory.GetService(_session, MRPolicyVolumeService, SimpleAudioVolumeGuid, out volumeObj);
+            _volumeController = CppObject.FromPointer<SimpleAudioVolume>(volumeObj);
+            _volumeController.Mute = _isMuted;
+            _volumeController.MasterVolume = _volume;
+
+            // Get the clock.
+            _clock = _session.Clock.QueryInterface<PresentationClock>();
+
+            // Start playing.
+            var varStart = new Variant();
+            _session.Start(null, varStart);
+#elif WINDOWS_PHONE
+            Deployment.Current.Dispatcher.BeginInvoke(() =>
+            {
+                _mediaElement.Source = new Uri(song.FilePath, UriKind.Relative);
+                _mediaElement.Play();
+
+                // Ensure only one subscribe
+                _mediaElement.MediaEnded -= OnSongFinishedPlaying;
+                _mediaElement.MediaEnded += OnSongFinishedPlaying;
+            });
+#else
+            song.SetEventHandler(OnSongFinishedPlaying);			
+			song.Volume = _isMuted ? 0.0f : _volume;
+			song.Play();
+#endif
+            State = MediaState.Playing;
+        }
+
+        internal static void OnSongFinishedPlaying(object sender, EventArgs args)
+		{
+			// TODO: Check args to see if song sucessfully played
+			_numSongsInQueuePlayed++;
+			
+			if (_numSongsInQueuePlayed >= _queue.Count)
+			{
+				_numSongsInQueuePlayed = 0;
+				if (!IsRepeating)
+				{
+					State = MediaState.Stopped;
+
+					if (ActiveSongChanged != null)
+					{
+						ActiveSongChanged.Invoke(null, null);
+					}
+
+					return;
+				}
+			}
+
+#if WINDOWS_PHONE
+            if (IsRepeating)
+            {
+                Deployment.Current.Dispatcher.BeginInvoke(() =>
+                {
+                    _mediaElement.Position = TimeSpan.Zero;
+                    _mediaElement.Play();
+                });
+            }
+#endif
+			
+			MoveNext();
+		}
+
+        public static void Resume()
+        {
+            if (State != MediaState.Paused)
+                return;
+
+#if WINDOWS_MEDIA_ENGINE
+            _mediaEngineEx.Play();       
+#elif WINDOWS_MEDIA_SESSION
+            _session.Start(null, null);
+#elif WINDOWS_PHONE
+            Deployment.Current.Dispatcher.BeginInvoke(() =>
+            {
+                _mediaElement.Play();
+            });
+#else
+			_queue.ActiveSong.Resume();
+#endif
+			State = MediaState.Playing;
+        }
+
+        public static void Stop()
+        {
+            if (State == MediaState.Stopped)
+                return;
+
+#if WINDOWS_MEDIA_ENGINE
+            _mediaEngineEx.Source = null;
+#elif WINDOWS_MEDIA_SESSION
+            _session.ClearTopologies();
+            _session.Stop();
+            _volumeController.Dispose();
+            _volumeController = null;
+            _clock.Dispose();
+            _clock = null;
+#elif WINDOWS_PHONE
+            Deployment.Current.Dispatcher.BeginInvoke(() =>
+            {
+                _mediaElement.Stop();
+            });
+#else		
+			// Loop through so that we reset the PlayCount as well
+			foreach(var song in Queue.Songs)
+				_queue.ActiveSong.Stop();
+#endif
+			State = MediaState.Stopped;
+		}
+		
+		public static void MoveNext()
+		{
+			NextSong(1);
+		}
+		
+		public static void MovePrevious()
+		{
+			NextSong(-1);
+		}
+		
+		private static void NextSong(int direction)
+		{
+			var nextSong = _queue.GetNextSong(direction, IsShuffled);
+
+            if (nextSong == null)
+                Stop();
+            else            
+                Play(nextSong);                            
+
+            if (ActiveSongChanged != null)
+            {
+                ActiveSongChanged.Invoke(null, null);
+            }
+		}
+    }
+}
+