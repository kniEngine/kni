--- conflicted
+++ resolved
@@ -189,15 +189,10 @@
             {
                 if (disposing)
                 {
-<<<<<<< HEAD
-                    // Only the clone source can dispose the shaders.
-                    foreach (var shader in _shaders)
-                        shader.Dispose();
-=======
                     if (!_isClone)
                     {
                         // Only the clone source can dispose the shaders.
-                        foreach (var shader in _shaderList)
+                        foreach (var shader in _shaders)
                             shader.Dispose();
                     }
 
@@ -207,7 +202,6 @@
                             buffer.Dispose();
                         ConstantBuffers = null;
                     }
->>>>>>> a3b0db99
                 }
             }
 
