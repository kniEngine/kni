using System;
using System.Collections.Generic;
using System.Linq;
using System.Text;
using System.Diagnostics;

#if MONOMAC
using MonoMac.OpenGL;
#elif WINDOWS || LINUX
using OpenTK.Graphics.OpenGL;
#elif WINRT

#else
using OpenTK.Graphics.ES20;

#if IPHONE || ANDROID
using ActiveUniformType = OpenTK.Graphics.ES20.All;
using ShaderType = OpenTK.Graphics.ES20.All;
using ProgramParameter = OpenTK.Graphics.ES20.All;
#endif
#endif

namespace Microsoft.Xna.Framework.Graphics
{
    public class EffectPass
    {
        EffectTechnique _technique = null;
		GraphicsDevice _graphicsDevice;
		
		int shaderProgram = 0;

        DXEffectObject.d3dx_pass _pass;

		DXShader pixelShader;
		DXShader vertexShader;

		static float[] posFixup = new float[4];

		static string passthroughVertexShaderSrc = @"
				uniform mat4 transformMatrix;
				uniform vec4 posFixup;

				attribute vec4 aPosition;
				attribute vec4 aTexCoord;
				attribute vec4 aColor;

				varying vec4 vTexCoord0;
				varying vec4 vFrontColor;
				void main() {
					vTexCoord0.xy = aTexCoord.xy;
					vFrontColor = aColor;

					gl_Position = transformMatrix * aPosition;

					gl_Position.y = gl_Position.y * posFixup.y;
					gl_Position.xy += posFixup.zw * gl_Position.ww;
				}";
		internal static int? passthroughVertexShader;

		bool passthroughVertexShaderAttached = false;

		bool setBlendState = false;
		BlendState blendState;
		bool setDepthStencilState = false;
		DepthStencilState depthStencilState;
		bool setRasterizerState = false;
		RasterizerState rasterizerState;

<<<<<<< HEAD
        public string Name { get { return _pass.name; } }
=======
        public string Name { get; private set; }

#if NOMOJO

        public EffectPass(EffectTechnique technique)
        {
            _technique = technique;

            _graphicsDevice = _technique._effect.GraphicsDevice;
        }

#else
>>>>>>> 4a072ed6

		public EffectPass(EffectTechnique technique, DXEffectObject.d3dx_pass pass)
        {
            _technique = technique;
			_graphicsDevice = _technique._effect.GraphicsDevice;
            _pass = pass;

			blendState = new BlendState();
			depthStencilState = new DepthStencilState();
			rasterizerState = new RasterizerState();
			
			Debug.WriteLine (technique.Name);
            Threading.Begin();
            try
            {
                shaderProgram = GL.CreateProgram();

                // Set the parameters
                //is this nesesary, or just for VR?
                /*GL.ProgramParameter (shaderProgram,
                    AssemblyProgramParameterArb.GeometryInputType,(int)All.Lines);
                GL.ProgramParameter (shaderProgram,
                    AssemblyProgramParameterArb.GeometryOutputType, (int)All.Line);*/

                // Set the max vertices
                /*int maxVertices;
                GL.GetInteger (GetPName.MaxGeometryOutputVertices, out maxVertices);
                GL.ProgramParameter (shaderProgram,
                    AssemblyProgramParameterArb.GeometryVerticesOut, maxVertices);*/

                bool needPixelShader = false;
                bool needVertexShader = false;
                foreach (var state in _pass.states)
                {
                    var operation = DXEffectObject.state_table[state.operation];

                    if (operation.class_ == DXEffectObject.STATE_CLASS.PIXELSHADER)
                    {
                        needPixelShader = true;
                        if (state.type == DXEffectObject.STATE_TYPE.CONSTANT)
                        {
                            pixelShader = (DXShader)state.parameter.data;
                            GL.AttachShader(shaderProgram, pixelShader.ShaderHandle);
                        }
                    }
                    else if (operation.class_ == DXEffectObject.STATE_CLASS.VERTEXSHADER)
                    {
                        needVertexShader = true;
                        if (state.type == DXEffectObject.STATE_TYPE.CONSTANT)
                        {
                            vertexShader = (DXShader)state.parameter.data;
                            GL.AttachShader(shaderProgram, vertexShader.ShaderHandle);
                        }
                    }
                    else if (operation.class_ == DXEffectObject.STATE_CLASS.RENDERSTATE)
                    {
                        if (state.type != DXEffectObject.STATE_TYPE.CONSTANT)
                            throw new NotImplementedException();

                        switch (operation.op)
                        {
                            case (uint)DXEffectObject.D3DRENDERSTATETYPE.STENCILENABLE:
                                depthStencilState.StencilEnable = (bool)state.parameter.data;
                                setDepthStencilState = true;
                                break;
                            case (uint)DXEffectObject.D3DRENDERSTATETYPE.SCISSORTESTENABLE:
                                rasterizerState.ScissorTestEnable = (bool)state.parameter.data;
                                setRasterizerState = true;
                                break;
                            case (uint)DXEffectObject.D3DRENDERSTATETYPE.BLENDOP:
                                blendState.ColorBlendFunction = (BlendFunction)state.parameter.data;
                                setBlendState = true;
                                break;
                            case (uint)DXEffectObject.D3DRENDERSTATETYPE.SRCBLEND:
                                blendState.ColorSourceBlend = (Blend)state.parameter.data;
                                setBlendState = true;
                                break;
                            case (uint)DXEffectObject.D3DRENDERSTATETYPE.DESTBLEND:
                                blendState.ColorDestinationBlend = (Blend)state.parameter.data;
                                setBlendState = true;
                                break;
                            case (uint)DXEffectObject.D3DRENDERSTATETYPE.ALPHABLENDENABLE:
                                break; //not sure what to do
                            case (uint)DXEffectObject.D3DRENDERSTATETYPE.CULLMODE:
                                rasterizerState.CullMode = (CullMode)state.parameter.data;
                                setRasterizerState = true;
                                break;
                            case (uint)DXEffectObject.D3DRENDERSTATETYPE.COLORWRITEENABLE:
                                blendState.ColorWriteChannels = (ColorWriteChannels)state.parameter.data;
                                setBlendState = true;
                                break;
                            case (uint)DXEffectObject.D3DRENDERSTATETYPE.STENCILFUNC:
                                depthStencilState.StencilFunction = (CompareFunction)state.parameter.data;
                                setDepthStencilState = true;
                                break;
                            case (uint)DXEffectObject.D3DRENDERSTATETYPE.STENCILPASS:
                                depthStencilState.StencilPass = (StencilOperation)state.parameter.data;
                                setDepthStencilState = true;
                                break;
                            case (uint)DXEffectObject.D3DRENDERSTATETYPE.STENCILFAIL:
                                depthStencilState.StencilFail = (StencilOperation)state.parameter.data;
                                setDepthStencilState = true;
                                break;
                            case (uint)DXEffectObject.D3DRENDERSTATETYPE.STENCILREF:
                                depthStencilState.ReferenceStencil = (int)state.parameter.data;
                                setDepthStencilState = true;
                                break;
                            default:
                                throw new NotImplementedException();
                        }
                    }
                    else
                        throw new NotImplementedException();
                }

                // If we have what we need then link.
                if (    needPixelShader == (pixelShader != null) && 
                        needVertexShader == (vertexShader != null) )
                    Link();
            }
            finally
            {
                Threading.End();
            }
        }

        public void Apply()
		{
            // Set/get the correct shader handle/cleanups.
			_technique._effect.OnApply();

<<<<<<< HEAD
			//Console.WriteLine (_technique._effect.Name+" - "+_technique.Name+" - "+Name);
			var relink = false;
            foreach (var state in _pass.states)
            {				
				// Constants handled during initialization.
				if (state.type == DXEffectObject.STATE_TYPE.CONSTANT) 
                    continue;

                var operation = DXEffectObject.state_table[state.operation];
=======
            var effect = _technique._effect;

            var currentProgram = effect.shaderIndexLookupTable[effect.Parameters["ShaderIndex"].GetValueInt32()];

            // No work to do if we don't need to switch shaders.
            //if (currentProgram == _technique._effect.CurrentProgram && shaderProgram != 0)
               //return;

            shaderProgram = _technique._effect.CurrentProgram = currentProgram;

            GL.UseProgram(shaderProgram);

            var vertexShader = Effect.shaderObjectLookup[shaderProgram][0];

            // Set Program Attributes.
            int location = 0;

            //bind attributes
            foreach (var attribute in vertexShader.attributeList)
            {
                if (attribute.Contains("Position"))
                    location = GraphicsDevice.attributePosition;
                else if (attribute.Contains("Normal"))
                    location = GraphicsDevice.attributeNormal;
                else if (attribute.Contains("TextureCoordinate"))
                    location = GraphicsDevice.attributeTexCoord;
                else if (attribute.Contains("Color"))
                    location = GraphicsDevice.attributeColor;
                else
                    throw new NotSupportedException();

                GL.BindAttribLocation(shaderProgram, location, attribute);
            }

            var samplerState = _graphicsDevice.SamplerStates[0];
            // Set Program Uniforms
            foreach (var param in _technique._effect.Parameters)
            {
                int uniformLocation = GL.GetUniformLocation(shaderProgram, param.Name);

                if (uniformLocation == -1 || param.Name.Contains("ShaderIndex"))
                    continue;

                switch (param.activeUniformType)
                {
                    case ActiveUniformType.FloatVec2:
                        var v2 = param.GetValueVector2();
                        GL.Uniform2(uniformLocation, v2.X, v2.Y);
                        break;

                    case ActiveUniformType.FloatVec3:
                        var v3 = param.GetValueVector3();
                        GL.Uniform3(uniformLocation, v3.X, v3.Y, v3.Z);
                        break;

                    case ActiveUniformType.FloatVec4:
                        var v4 = param.GetValueVector4();
                        GL.Uniform4(uniformLocation, v4.X, v4.Y, v4.Z, v4.W);
                        break;

                    case ActiveUniformType.Float:
                        GL.Uniform1(uniformLocation, param.GetValueSingle());
                        break;

                    case ActiveUniformType.FloatMat4:
                        var mat4 = (Matrix)param.data;
						GL.UniformMatrix4(uniformLocation, 1, false, new float[] { mat4.M11, mat4.M12, mat4.M13, mat4.M14, mat4.M21, mat4.M22, mat4.M23, mat4.M24, mat4.M31, mat4.M32, mat4.M33, mat4.M34, mat4.M41, mat4.M42, mat4.M43, mat4.M44 });
                        
                        break;

                    case ActiveUniformType.FloatMat3:
                        var mat = (Matrix)param.data;
                        GL.UniformMatrix3(uniformLocation, 1, false, new float[] { mat.M11, mat.M12, mat.M13, mat.M21, mat.M22, mat.M23, mat.M31, mat.M32, mat.M33 });
                        break;

                    case ActiveUniformType.Bool:
                        GL.Uniform1(uniformLocation, (param.GetValueBoolean()) ? 1 : 0);
                        break;

                    case ActiveUniformType.Int:
                        GL.Uniform1(uniformLocation, param.GetValueInt32());
                        break;

                    case ActiveUniformType.Sampler2D:
                        Texture tex = (Texture)param.data;
                        tex.Activate();
                        samplerState.Activate(tex.glTarget, tex.LevelCount > 1);
                        break;

                    default:
                        throw new NotSupportedException();
                }
            }
        }

#else
        public void Apply()
		{
            // Set/get the correct shader handle/cleanups.
			_technique._effect.OnApply();

			if (isGLSL) {
				GLSLApply();
				return;
			}
>>>>>>> 4a072ed6

                if (operation.class_ == DXEffectObject.STATE_CLASS.PIXELSHADER ||
                    operation.class_ == DXEffectObject.STATE_CLASS.VERTEXSHADER)
                {
                    DXShader shader;
					switch (state.type) 
                    {
					case DXEffectObject.STATE_TYPE.EXPRESSIONINDEX:
                        var expression = (DXExpression)state.parameter.data;
                        shader = (DXShader)expression.Evaluate(_technique._effect.Parameters);
						break;
					case DXEffectObject.STATE_TYPE.PARAMETER:
					default:
						throw new NotImplementedException();
					}
					
					if (shader.ShaderType == ShaderType.FragmentShader && shader != pixelShader) 
                    {
						if (pixelShader != null)
                            GL.DetachShader(shaderProgram, pixelShader.ShaderHandle);

                        relink = true;
						pixelShader = shader;
                        GL.AttachShader(shaderProgram, pixelShader.ShaderHandle);
					}
                    else if (shader.ShaderType == ShaderType.VertexShader && shader != vertexShader) 
                    {
						if (vertexShader != null)
                            GL.DetachShader(shaderProgram, vertexShader.ShaderHandle);

                        relink = true;
						vertexShader = shader;
                        GL.AttachShader(shaderProgram, vertexShader.ShaderHandle);
					}					
				}
			}

			if (relink)
				Link();
			
			GL.UseProgram(shaderProgram);
			
			
			if (setRasterizerState)
				_graphicsDevice.RasterizerState = rasterizerState;
			if (setBlendState)
				_graphicsDevice.BlendState = blendState;
			if (setDepthStencilState)
				_graphicsDevice.DepthStencilState = depthStencilState;

			if (vertexShader != null) 
            {
				vertexShader.Apply(shaderProgram,
				                  _technique._effect.Parameters,
				                  _graphicsDevice);
			} 
            else 
            {
				//passthrough shader is attached
				var vp = _graphicsDevice.Viewport;
                var projection = Matrix.CreateOrthographicOffCenter(0, vp.Width, vp.Height, 0, 0, 1);
                var halfPixelOffset = Matrix.CreateTranslation(-0.5f, -0.5f, 0);
                var transform = halfPixelOffset * projection;

                var uniform = GL.GetUniformLocation(shaderProgram, "transformMatrix");
				GL.UniformMatrix4(uniform, 1, false, Matrix.ToFloatArray(transform));
			}


			// Apply vertex shader fix:
			// The following two lines are appended to the end of vertex shaders
			// to account for rendering differences between OpenGL and DirectX:
			//
			// gl_Position.y = gl_Position.y * posFixup.y;
			// gl_Position.xy += posFixup.zw * gl_Position.ww;
			//
			// (the following paraphrased from wine, wined3d/state.c and wined3d/glsl_shader.c)
			//
			// - We need to flip along the y-axis in case of offscreen rendering.
			// - D3D coordinates refer to pixel centers while GL coordinates refer
			//   to pixel corners.
			// - D3D has a top-left filling convention. We need to maintain this
			//   even after the y-flip mentioned above.
			// In order to handle the last two points, we translate by
			// (63.0 / 128.0) / VPw and (63.0 / 128.0) / VPh. This is equivalent to
			// translating slightly less than half a pixel. We want the difference to
			// be large enough that it doesn't get lost due to rounding inside the
			// driver, but small enough to prevent it from interfering with any
			// anti-aliasing.
			//
			// OpenGL coordinates specify the center of the pixel while d3d coords specify
			// the corner. The offsets are stored in z and w in posFixup. posFixup.y contains
			// 1.0 or -1.0 to turn the rendering upside down for offscreen rendering. PosFixup.x
			// contains 1.0 to allow a mad.

			posFixup[0] = 1.0f;
			posFixup[1] = 1.0f;
			posFixup[2] = (63.0f / 64.0f) / _graphicsDevice.Viewport.Width;
			posFixup[3] = -(63.0f / 64.0f) / _graphicsDevice.Viewport.Height;
			//If we have a render target bound (rendering offscreen)
			if (_graphicsDevice.GetRenderTargets().Length > 0) 
            {
				//flip vertically
				posFixup[1] *= -1.0f;
				posFixup[3] *= -1.0f;
			}
            var posFixupLoc = GL.GetUniformLocation(shaderProgram, "posFixup");
			GL.Uniform4 (posFixupLoc, 1, posFixup);

			

			if (pixelShader != null)
				pixelShader.Apply(shaderProgram,
				                  _technique._effect.Parameters,
				                  _graphicsDevice);
		}

        private void Link ()
		{
			if (vertexShader == null && !passthroughVertexShaderAttached) 
            {
				if (!passthroughVertexShader.HasValue) 
                {
					var shader = GL.CreateShader(ShaderType.VertexShader);
#if GLES
					GL.ShaderSource (shader, 1,
					                new string[]{passthroughVertexShaderSrc}, (int[])null);
#else
					GL.ShaderSource(shader, passthroughVertexShaderSrc);
#endif
					GL.CompileShader(shader);

					passthroughVertexShader = shader;
				}

				GL.AttachShader(shaderProgram, passthroughVertexShader.Value);
				GL.BindAttribLocation(shaderProgram, GraphicsDevice.attributePosition, "aPosition");
				GL.BindAttribLocation(shaderProgram, GraphicsDevice.attributeTexCoord, "aTexCoord");
				GL.BindAttribLocation(shaderProgram, GraphicsDevice.attributeColor, "aColor");

				passthroughVertexShaderAttached = true;
			} 
            else if (vertexShader != null && passthroughVertexShaderAttached) 
            {
				GL.DetachShader(shaderProgram, passthroughVertexShader.Value);
				passthroughVertexShaderAttached = false;
			}

			if (vertexShader != null)
				vertexShader.OnLink(shaderProgram);
			if (pixelShader != null)
				pixelShader.OnLink(shaderProgram);

			GL.LinkProgram(shaderProgram);

			var linked = 0;
#if GLES
			GL.GetProgram(shaderProgram, ProgramParameter.LinkStatus, ref linked);
#else
			GL.GetProgram(shaderProgram, ProgramParameter.LinkStatus, out linked);
#endif
			if (linked == 0) 
            {
#if !GLES
				string log = GL.GetProgramInfoLog(shaderProgram);
				Console.WriteLine (log);
#endif
				throw new InvalidOperationException("Unable to link effect program");
			}
		}		
				
    }
}<|MERGE_RESOLUTION|>--- conflicted
+++ resolved
@@ -1,505 +1,380 @@
-using System;
-using System.Collections.Generic;
-using System.Linq;
-using System.Text;
-using System.Diagnostics;
-
-#if MONOMAC
-using MonoMac.OpenGL;
-#elif WINDOWS || LINUX
-using OpenTK.Graphics.OpenGL;
-#elif WINRT
-
-#else
-using OpenTK.Graphics.ES20;
-
-#if IPHONE || ANDROID
-using ActiveUniformType = OpenTK.Graphics.ES20.All;
-using ShaderType = OpenTK.Graphics.ES20.All;
-using ProgramParameter = OpenTK.Graphics.ES20.All;
-#endif
-#endif
-
-namespace Microsoft.Xna.Framework.Graphics
-{
-    public class EffectPass
-    {
-        EffectTechnique _technique = null;
-		GraphicsDevice _graphicsDevice;
-		
-		int shaderProgram = 0;
-
-        DXEffectObject.d3dx_pass _pass;
-
-		DXShader pixelShader;
-		DXShader vertexShader;
-
-		static float[] posFixup = new float[4];
-
-		static string passthroughVertexShaderSrc = @"
-				uniform mat4 transformMatrix;
-				uniform vec4 posFixup;
-
-				attribute vec4 aPosition;
-				attribute vec4 aTexCoord;
-				attribute vec4 aColor;
-
-				varying vec4 vTexCoord0;
-				varying vec4 vFrontColor;
-				void main() {
-					vTexCoord0.xy = aTexCoord.xy;
-					vFrontColor = aColor;
-
-					gl_Position = transformMatrix * aPosition;
-
-					gl_Position.y = gl_Position.y * posFixup.y;
-					gl_Position.xy += posFixup.zw * gl_Position.ww;
-				}";
-		internal static int? passthroughVertexShader;
-
-		bool passthroughVertexShaderAttached = false;
-
-		bool setBlendState = false;
-		BlendState blendState;
-		bool setDepthStencilState = false;
-		DepthStencilState depthStencilState;
-		bool setRasterizerState = false;
-		RasterizerState rasterizerState;
-
-<<<<<<< HEAD
-        public string Name { get { return _pass.name; } }
-=======
-        public string Name { get; private set; }
-
-#if NOMOJO
-
-        public EffectPass(EffectTechnique technique)
-        {
-            _technique = technique;
-
-            _graphicsDevice = _technique._effect.GraphicsDevice;
-        }
-
-#else
->>>>>>> 4a072ed6
-
-		public EffectPass(EffectTechnique technique, DXEffectObject.d3dx_pass pass)
-        {
-            _technique = technique;
-			_graphicsDevice = _technique._effect.GraphicsDevice;
-            _pass = pass;
-
-			blendState = new BlendState();
-			depthStencilState = new DepthStencilState();
-			rasterizerState = new RasterizerState();
-			
-			Debug.WriteLine (technique.Name);
-            Threading.Begin();
-            try
-            {
-                shaderProgram = GL.CreateProgram();
-
-                // Set the parameters
-                //is this nesesary, or just for VR?
-                /*GL.ProgramParameter (shaderProgram,
-                    AssemblyProgramParameterArb.GeometryInputType,(int)All.Lines);
-                GL.ProgramParameter (shaderProgram,
-                    AssemblyProgramParameterArb.GeometryOutputType, (int)All.Line);*/
-
-                // Set the max vertices
-                /*int maxVertices;
-                GL.GetInteger (GetPName.MaxGeometryOutputVertices, out maxVertices);
-                GL.ProgramParameter (shaderProgram,
-                    AssemblyProgramParameterArb.GeometryVerticesOut, maxVertices);*/
-
-                bool needPixelShader = false;
-                bool needVertexShader = false;
-                foreach (var state in _pass.states)
-                {
-                    var operation = DXEffectObject.state_table[state.operation];
-
-                    if (operation.class_ == DXEffectObject.STATE_CLASS.PIXELSHADER)
-                    {
-                        needPixelShader = true;
-                        if (state.type == DXEffectObject.STATE_TYPE.CONSTANT)
-                        {
-                            pixelShader = (DXShader)state.parameter.data;
-                            GL.AttachShader(shaderProgram, pixelShader.ShaderHandle);
-                        }
-                    }
-                    else if (operation.class_ == DXEffectObject.STATE_CLASS.VERTEXSHADER)
-                    {
-                        needVertexShader = true;
-                        if (state.type == DXEffectObject.STATE_TYPE.CONSTANT)
-                        {
-                            vertexShader = (DXShader)state.parameter.data;
-                            GL.AttachShader(shaderProgram, vertexShader.ShaderHandle);
-                        }
-                    }
-                    else if (operation.class_ == DXEffectObject.STATE_CLASS.RENDERSTATE)
-                    {
-                        if (state.type != DXEffectObject.STATE_TYPE.CONSTANT)
-                            throw new NotImplementedException();
-
-                        switch (operation.op)
-                        {
-                            case (uint)DXEffectObject.D3DRENDERSTATETYPE.STENCILENABLE:
-                                depthStencilState.StencilEnable = (bool)state.parameter.data;
-                                setDepthStencilState = true;
-                                break;
-                            case (uint)DXEffectObject.D3DRENDERSTATETYPE.SCISSORTESTENABLE:
-                                rasterizerState.ScissorTestEnable = (bool)state.parameter.data;
-                                setRasterizerState = true;
-                                break;
-                            case (uint)DXEffectObject.D3DRENDERSTATETYPE.BLENDOP:
-                                blendState.ColorBlendFunction = (BlendFunction)state.parameter.data;
-                                setBlendState = true;
-                                break;
-                            case (uint)DXEffectObject.D3DRENDERSTATETYPE.SRCBLEND:
-                                blendState.ColorSourceBlend = (Blend)state.parameter.data;
-                                setBlendState = true;
-                                break;
-                            case (uint)DXEffectObject.D3DRENDERSTATETYPE.DESTBLEND:
-                                blendState.ColorDestinationBlend = (Blend)state.parameter.data;
-                                setBlendState = true;
-                                break;
-                            case (uint)DXEffectObject.D3DRENDERSTATETYPE.ALPHABLENDENABLE:
-                                break; //not sure what to do
-                            case (uint)DXEffectObject.D3DRENDERSTATETYPE.CULLMODE:
-                                rasterizerState.CullMode = (CullMode)state.parameter.data;
-                                setRasterizerState = true;
-                                break;
-                            case (uint)DXEffectObject.D3DRENDERSTATETYPE.COLORWRITEENABLE:
-                                blendState.ColorWriteChannels = (ColorWriteChannels)state.parameter.data;
-                                setBlendState = true;
-                                break;
-                            case (uint)DXEffectObject.D3DRENDERSTATETYPE.STENCILFUNC:
-                                depthStencilState.StencilFunction = (CompareFunction)state.parameter.data;
-                                setDepthStencilState = true;
-                                break;
-                            case (uint)DXEffectObject.D3DRENDERSTATETYPE.STENCILPASS:
-                                depthStencilState.StencilPass = (StencilOperation)state.parameter.data;
-                                setDepthStencilState = true;
-                                break;
-                            case (uint)DXEffectObject.D3DRENDERSTATETYPE.STENCILFAIL:
-                                depthStencilState.StencilFail = (StencilOperation)state.parameter.data;
-                                setDepthStencilState = true;
-                                break;
-                            case (uint)DXEffectObject.D3DRENDERSTATETYPE.STENCILREF:
-                                depthStencilState.ReferenceStencil = (int)state.parameter.data;
-                                setDepthStencilState = true;
-                                break;
-                            default:
-                                throw new NotImplementedException();
-                        }
-                    }
-                    else
-                        throw new NotImplementedException();
-                }
-
-                // If we have what we need then link.
-                if (    needPixelShader == (pixelShader != null) && 
-                        needVertexShader == (vertexShader != null) )
-                    Link();
-            }
-            finally
-            {
-                Threading.End();
-            }
-        }
-
-        public void Apply()
-		{
-            // Set/get the correct shader handle/cleanups.
-			_technique._effect.OnApply();
-
-<<<<<<< HEAD
-			//Console.WriteLine (_technique._effect.Name+" - "+_technique.Name+" - "+Name);
-			var relink = false;
-            foreach (var state in _pass.states)
-            {				
-				// Constants handled during initialization.
-				if (state.type == DXEffectObject.STATE_TYPE.CONSTANT) 
-                    continue;
-
-                var operation = DXEffectObject.state_table[state.operation];
-=======
-            var effect = _technique._effect;
-
-            var currentProgram = effect.shaderIndexLookupTable[effect.Parameters["ShaderIndex"].GetValueInt32()];
-
-            // No work to do if we don't need to switch shaders.
-            //if (currentProgram == _technique._effect.CurrentProgram && shaderProgram != 0)
-               //return;
-
-            shaderProgram = _technique._effect.CurrentProgram = currentProgram;
-
-            GL.UseProgram(shaderProgram);
-
-            var vertexShader = Effect.shaderObjectLookup[shaderProgram][0];
-
-            // Set Program Attributes.
-            int location = 0;
-
-            //bind attributes
-            foreach (var attribute in vertexShader.attributeList)
-            {
-                if (attribute.Contains("Position"))
-                    location = GraphicsDevice.attributePosition;
-                else if (attribute.Contains("Normal"))
-                    location = GraphicsDevice.attributeNormal;
-                else if (attribute.Contains("TextureCoordinate"))
-                    location = GraphicsDevice.attributeTexCoord;
-                else if (attribute.Contains("Color"))
-                    location = GraphicsDevice.attributeColor;
-                else
-                    throw new NotSupportedException();
-
-                GL.BindAttribLocation(shaderProgram, location, attribute);
-            }
-
-            var samplerState = _graphicsDevice.SamplerStates[0];
-            // Set Program Uniforms
-            foreach (var param in _technique._effect.Parameters)
-            {
-                int uniformLocation = GL.GetUniformLocation(shaderProgram, param.Name);
-
-                if (uniformLocation == -1 || param.Name.Contains("ShaderIndex"))
-                    continue;
-
-                switch (param.activeUniformType)
-                {
-                    case ActiveUniformType.FloatVec2:
-                        var v2 = param.GetValueVector2();
-                        GL.Uniform2(uniformLocation, v2.X, v2.Y);
-                        break;
-
-                    case ActiveUniformType.FloatVec3:
-                        var v3 = param.GetValueVector3();
-                        GL.Uniform3(uniformLocation, v3.X, v3.Y, v3.Z);
-                        break;
-
-                    case ActiveUniformType.FloatVec4:
-                        var v4 = param.GetValueVector4();
-                        GL.Uniform4(uniformLocation, v4.X, v4.Y, v4.Z, v4.W);
-                        break;
-
-                    case ActiveUniformType.Float:
-                        GL.Uniform1(uniformLocation, param.GetValueSingle());
-                        break;
-
-                    case ActiveUniformType.FloatMat4:
-                        var mat4 = (Matrix)param.data;
-						GL.UniformMatrix4(uniformLocation, 1, false, new float[] { mat4.M11, mat4.M12, mat4.M13, mat4.M14, mat4.M21, mat4.M22, mat4.M23, mat4.M24, mat4.M31, mat4.M32, mat4.M33, mat4.M34, mat4.M41, mat4.M42, mat4.M43, mat4.M44 });
-                        
-                        break;
-
-                    case ActiveUniformType.FloatMat3:
-                        var mat = (Matrix)param.data;
-                        GL.UniformMatrix3(uniformLocation, 1, false, new float[] { mat.M11, mat.M12, mat.M13, mat.M21, mat.M22, mat.M23, mat.M31, mat.M32, mat.M33 });
-                        break;
-
-                    case ActiveUniformType.Bool:
-                        GL.Uniform1(uniformLocation, (param.GetValueBoolean()) ? 1 : 0);
-                        break;
-
-                    case ActiveUniformType.Int:
-                        GL.Uniform1(uniformLocation, param.GetValueInt32());
-                        break;
-
-                    case ActiveUniformType.Sampler2D:
-                        Texture tex = (Texture)param.data;
-                        tex.Activate();
-                        samplerState.Activate(tex.glTarget, tex.LevelCount > 1);
-                        break;
-
-                    default:
-                        throw new NotSupportedException();
-                }
-            }
-        }
-
-#else
-        public void Apply()
-		{
-            // Set/get the correct shader handle/cleanups.
-			_technique._effect.OnApply();
-
-			if (isGLSL) {
-				GLSLApply();
-				return;
-			}
->>>>>>> 4a072ed6
-
-                if (operation.class_ == DXEffectObject.STATE_CLASS.PIXELSHADER ||
-                    operation.class_ == DXEffectObject.STATE_CLASS.VERTEXSHADER)
-                {
-                    DXShader shader;
-					switch (state.type) 
-                    {
-					case DXEffectObject.STATE_TYPE.EXPRESSIONINDEX:
-                        var expression = (DXExpression)state.parameter.data;
-                        shader = (DXShader)expression.Evaluate(_technique._effect.Parameters);
-						break;
-					case DXEffectObject.STATE_TYPE.PARAMETER:
-					default:
-						throw new NotImplementedException();
-					}
-					
-					if (shader.ShaderType == ShaderType.FragmentShader && shader != pixelShader) 
-                    {
-						if (pixelShader != null)
-                            GL.DetachShader(shaderProgram, pixelShader.ShaderHandle);
-
-                        relink = true;
-						pixelShader = shader;
-                        GL.AttachShader(shaderProgram, pixelShader.ShaderHandle);
-					}
-                    else if (shader.ShaderType == ShaderType.VertexShader && shader != vertexShader) 
-                    {
-						if (vertexShader != null)
-                            GL.DetachShader(shaderProgram, vertexShader.ShaderHandle);
-
-                        relink = true;
-						vertexShader = shader;
-                        GL.AttachShader(shaderProgram, vertexShader.ShaderHandle);
-					}					
-				}
-			}
-
-			if (relink)
-				Link();
-			
-			GL.UseProgram(shaderProgram);
-			
-			
-			if (setRasterizerState)
-				_graphicsDevice.RasterizerState = rasterizerState;
-			if (setBlendState)
-				_graphicsDevice.BlendState = blendState;
-			if (setDepthStencilState)
-				_graphicsDevice.DepthStencilState = depthStencilState;
-
-			if (vertexShader != null) 
-            {
-				vertexShader.Apply(shaderProgram,
-				                  _technique._effect.Parameters,
-				                  _graphicsDevice);
-			} 
-            else 
-            {
-				//passthrough shader is attached
-				var vp = _graphicsDevice.Viewport;
-                var projection = Matrix.CreateOrthographicOffCenter(0, vp.Width, vp.Height, 0, 0, 1);
-                var halfPixelOffset = Matrix.CreateTranslation(-0.5f, -0.5f, 0);
-                var transform = halfPixelOffset * projection;
-
-                var uniform = GL.GetUniformLocation(shaderProgram, "transformMatrix");
-				GL.UniformMatrix4(uniform, 1, false, Matrix.ToFloatArray(transform));
-			}
-
-
-			// Apply vertex shader fix:
-			// The following two lines are appended to the end of vertex shaders
-			// to account for rendering differences between OpenGL and DirectX:
-			//
-			// gl_Position.y = gl_Position.y * posFixup.y;
-			// gl_Position.xy += posFixup.zw * gl_Position.ww;
-			//
-			// (the following paraphrased from wine, wined3d/state.c and wined3d/glsl_shader.c)
-			//
-			// - We need to flip along the y-axis in case of offscreen rendering.
-			// - D3D coordinates refer to pixel centers while GL coordinates refer
-			//   to pixel corners.
-			// - D3D has a top-left filling convention. We need to maintain this
-			//   even after the y-flip mentioned above.
-			// In order to handle the last two points, we translate by
-			// (63.0 / 128.0) / VPw and (63.0 / 128.0) / VPh. This is equivalent to
-			// translating slightly less than half a pixel. We want the difference to
-			// be large enough that it doesn't get lost due to rounding inside the
-			// driver, but small enough to prevent it from interfering with any
-			// anti-aliasing.
-			//
-			// OpenGL coordinates specify the center of the pixel while d3d coords specify
-			// the corner. The offsets are stored in z and w in posFixup. posFixup.y contains
-			// 1.0 or -1.0 to turn the rendering upside down for offscreen rendering. PosFixup.x
-			// contains 1.0 to allow a mad.
-
-			posFixup[0] = 1.0f;
-			posFixup[1] = 1.0f;
-			posFixup[2] = (63.0f / 64.0f) / _graphicsDevice.Viewport.Width;
-			posFixup[3] = -(63.0f / 64.0f) / _graphicsDevice.Viewport.Height;
-			//If we have a render target bound (rendering offscreen)
-			if (_graphicsDevice.GetRenderTargets().Length > 0) 
-            {
-				//flip vertically
-				posFixup[1] *= -1.0f;
-				posFixup[3] *= -1.0f;
-			}
-            var posFixupLoc = GL.GetUniformLocation(shaderProgram, "posFixup");
-			GL.Uniform4 (posFixupLoc, 1, posFixup);
-
-			
-
-			if (pixelShader != null)
-				pixelShader.Apply(shaderProgram,
-				                  _technique._effect.Parameters,
-				                  _graphicsDevice);
-		}
-
-        private void Link ()
-		{
-			if (vertexShader == null && !passthroughVertexShaderAttached) 
-            {
-				if (!passthroughVertexShader.HasValue) 
-                {
-					var shader = GL.CreateShader(ShaderType.VertexShader);
-#if GLES
-					GL.ShaderSource (shader, 1,
-					                new string[]{passthroughVertexShaderSrc}, (int[])null);
-#else
-					GL.ShaderSource(shader, passthroughVertexShaderSrc);
-#endif
-					GL.CompileShader(shader);
-
-					passthroughVertexShader = shader;
-				}
-
-				GL.AttachShader(shaderProgram, passthroughVertexShader.Value);
-				GL.BindAttribLocation(shaderProgram, GraphicsDevice.attributePosition, "aPosition");
-				GL.BindAttribLocation(shaderProgram, GraphicsDevice.attributeTexCoord, "aTexCoord");
-				GL.BindAttribLocation(shaderProgram, GraphicsDevice.attributeColor, "aColor");
-
-				passthroughVertexShaderAttached = true;
-			} 
-            else if (vertexShader != null && passthroughVertexShaderAttached) 
-            {
-				GL.DetachShader(shaderProgram, passthroughVertexShader.Value);
-				passthroughVertexShaderAttached = false;
-			}
-
-			if (vertexShader != null)
-				vertexShader.OnLink(shaderProgram);
-			if (pixelShader != null)
-				pixelShader.OnLink(shaderProgram);
-
-			GL.LinkProgram(shaderProgram);
-
-			var linked = 0;
-#if GLES
-			GL.GetProgram(shaderProgram, ProgramParameter.LinkStatus, ref linked);
-#else
-			GL.GetProgram(shaderProgram, ProgramParameter.LinkStatus, out linked);
-#endif
-			if (linked == 0) 
-            {
-#if !GLES
-				string log = GL.GetProgramInfoLog(shaderProgram);
-				Console.WriteLine (log);
-#endif
-				throw new InvalidOperationException("Unable to link effect program");
-			}
-		}		
-				
-    }
+using System;
+using System.Collections.Generic;
+using System.Linq;
+using System.Text;
+using System.Diagnostics;
+
+#if MONOMAC
+using MonoMac.OpenGL;
+#elif WINDOWS || LINUX
+using OpenTK.Graphics.OpenGL;
+#elif WINRT
+
+#else
+using OpenTK.Graphics.ES20;
+
+#if IPHONE || ANDROID
+using ActiveUniformType = OpenTK.Graphics.ES20.All;
+using ShaderType = OpenTK.Graphics.ES20.All;
+using ProgramParameter = OpenTK.Graphics.ES20.All;
+#endif
+#endif
+
+namespace Microsoft.Xna.Framework.Graphics
+{
+    public class EffectPass
+    {
+        EffectTechnique _technique = null;
+		GraphicsDevice _graphicsDevice;
+		
+		int shaderProgram = 0;
+
+        DXEffectObject.d3dx_pass _pass;
+
+		DXShader pixelShader;
+		DXShader vertexShader;
+
+		static float[] posFixup = new float[4];
+
+		static string passthroughVertexShaderSrc = @"
+				uniform mat4 transformMatrix;
+				uniform vec4 posFixup;
+
+				attribute vec4 aPosition;
+				attribute vec4 aTexCoord;
+				attribute vec4 aColor;
+
+				varying vec4 vTexCoord0;
+				varying vec4 vFrontColor;
+				void main() {
+					vTexCoord0.xy = aTexCoord.xy;
+					vFrontColor = aColor;
+
+					gl_Position = transformMatrix * aPosition;
+
+					gl_Position.y = gl_Position.y * posFixup.y;
+					gl_Position.xy += posFixup.zw * gl_Position.ww;
+				}";
+		internal static int? passthroughVertexShader;
+
+		bool passthroughVertexShaderAttached = false;
+
+		bool setBlendState = false;
+		BlendState blendState;
+		bool setDepthStencilState = false;
+		DepthStencilState depthStencilState;
+		bool setRasterizerState = false;
+		RasterizerState rasterizerState;
+
+		public string Name { get { return _pass.name; } }
+
+		public EffectPass(EffectTechnique technique, DXEffectObject.d3dx_pass pass)
+        {
+            _technique = technique;
+			_graphicsDevice = _technique._effect.GraphicsDevice;
+            _pass = pass;
+
+			blendState = new BlendState();
+			depthStencilState = new DepthStencilState();
+			rasterizerState = new RasterizerState();
+			
+			Debug.WriteLine (technique.Name);
+            Threading.Begin();
+            try
+            {
+                shaderProgram = GL.CreateProgram();
+
+                // Set the parameters
+                //is this nesesary, or just for VR?
+                /*GL.ProgramParameter (shaderProgram,
+                    AssemblyProgramParameterArb.GeometryInputType,(int)All.Lines);
+                GL.ProgramParameter (shaderProgram,
+                    AssemblyProgramParameterArb.GeometryOutputType, (int)All.Line);*/
+
+                // Set the max vertices
+                /*int maxVertices;
+                GL.GetInteger (GetPName.MaxGeometryOutputVertices, out maxVertices);
+                GL.ProgramParameter (shaderProgram,
+                    AssemblyProgramParameterArb.GeometryVerticesOut, maxVertices);*/
+
+                bool needPixelShader = false;
+                bool needVertexShader = false;
+                foreach (var state in _pass.states)
+                {
+                    var operation = DXEffectObject.state_table[state.operation];
+
+                    if (operation.class_ == DXEffectObject.STATE_CLASS.PIXELSHADER)
+                    {
+                        needPixelShader = true;
+                        if (state.type == DXEffectObject.STATE_TYPE.CONSTANT)
+                        {
+                            pixelShader = (DXShader)state.parameter.data;
+                            GL.AttachShader(shaderProgram, pixelShader.ShaderHandle);
+                        }
+                    }
+                    else if (operation.class_ == DXEffectObject.STATE_CLASS.VERTEXSHADER)
+                    {
+                        needVertexShader = true;
+                        if (state.type == DXEffectObject.STATE_TYPE.CONSTANT)
+                        {
+                            vertexShader = (DXShader)state.parameter.data;
+                            GL.AttachShader(shaderProgram, vertexShader.ShaderHandle);
+                        }
+                    }
+                    else if (operation.class_ == DXEffectObject.STATE_CLASS.RENDERSTATE)
+                    {
+                        if (state.type != DXEffectObject.STATE_TYPE.CONSTANT)
+                            throw new NotImplementedException();
+
+                        switch (operation.op)
+                        {
+                            case (uint)DXEffectObject.D3DRENDERSTATETYPE.STENCILENABLE:
+                                depthStencilState.StencilEnable = (bool)state.parameter.data;
+                                setDepthStencilState = true;
+                                break;
+                            case (uint)DXEffectObject.D3DRENDERSTATETYPE.SCISSORTESTENABLE:
+                                rasterizerState.ScissorTestEnable = (bool)state.parameter.data;
+                                setRasterizerState = true;
+                                break;
+                            case (uint)DXEffectObject.D3DRENDERSTATETYPE.BLENDOP:
+                                blendState.ColorBlendFunction = (BlendFunction)state.parameter.data;
+                                setBlendState = true;
+                                break;
+                            case (uint)DXEffectObject.D3DRENDERSTATETYPE.SRCBLEND:
+                                blendState.ColorSourceBlend = (Blend)state.parameter.data;
+                                setBlendState = true;
+                                break;
+                            case (uint)DXEffectObject.D3DRENDERSTATETYPE.DESTBLEND:
+                                blendState.ColorDestinationBlend = (Blend)state.parameter.data;
+                                setBlendState = true;
+                                break;
+                            case (uint)DXEffectObject.D3DRENDERSTATETYPE.ALPHABLENDENABLE:
+                                break; //not sure what to do
+                            case (uint)DXEffectObject.D3DRENDERSTATETYPE.CULLMODE:
+                                rasterizerState.CullMode = (CullMode)state.parameter.data;
+                                setRasterizerState = true;
+                                break;
+                            case (uint)DXEffectObject.D3DRENDERSTATETYPE.COLORWRITEENABLE:
+                                blendState.ColorWriteChannels = (ColorWriteChannels)state.parameter.data;
+                                setBlendState = true;
+                                break;
+                            case (uint)DXEffectObject.D3DRENDERSTATETYPE.STENCILFUNC:
+                                depthStencilState.StencilFunction = (CompareFunction)state.parameter.data;
+                                setDepthStencilState = true;
+                                break;
+                            case (uint)DXEffectObject.D3DRENDERSTATETYPE.STENCILPASS:
+                                depthStencilState.StencilPass = (StencilOperation)state.parameter.data;
+                                setDepthStencilState = true;
+                                break;
+                            case (uint)DXEffectObject.D3DRENDERSTATETYPE.STENCILFAIL:
+                                depthStencilState.StencilFail = (StencilOperation)state.parameter.data;
+                                setDepthStencilState = true;
+                                break;
+                            case (uint)DXEffectObject.D3DRENDERSTATETYPE.STENCILREF:
+                                depthStencilState.ReferenceStencil = (int)state.parameter.data;
+                                setDepthStencilState = true;
+                                break;
+                            default:
+                                throw new NotImplementedException();
+                        }
+                    }
+                    else
+                        throw new NotImplementedException();
+                }
+
+                // If we have what we need then link.
+                if (    needPixelShader == (pixelShader != null) && 
+                        needVertexShader == (vertexShader != null) )
+                    Link();
+            }
+            finally
+            {
+                Threading.End();
+            }
+        }
+
+        public void Apply()
+		{
+            // Set/get the correct shader handle/cleanups.
+			_technique._effect.OnApply();
+
+			var relink = false;
+            foreach (var state in _pass.states)
+            {				
+				// Constants handled during initialization.
+				if (state.type == DXEffectObject.STATE_TYPE.CONSTANT) 
+                    continue;
+
+                var operation = DXEffectObject.state_table[state.operation];
+                if (operation.class_ == DXEffectObject.STATE_CLASS.PIXELSHADER ||
+                    operation.class_ == DXEffectObject.STATE_CLASS.VERTEXSHADER)
+                {
+                    DXShader shader;
+					switch (state.type) 
+                    {
+					case DXEffectObject.STATE_TYPE.EXPRESSIONINDEX:
+                        var expression = (DXExpression)state.parameter.data;
+                        shader = (DXShader)expression.Evaluate(_technique._effect.Parameters);
+						break;
+					case DXEffectObject.STATE_TYPE.PARAMETER:
+					default:
+						throw new NotImplementedException();
+					}
+					
+					if (shader.ShaderType == ShaderType.FragmentShader && shader != pixelShader) 
+                    {
+						if (pixelShader != null)
+                            GL.DetachShader(shaderProgram, pixelShader.ShaderHandle);
+
+                        relink = true;
+						pixelShader = shader;
+                        GL.AttachShader(shaderProgram, pixelShader.ShaderHandle);
+					}
+                    else if (shader.ShaderType == ShaderType.VertexShader && shader != vertexShader) 
+                    {
+						if (vertexShader != null)
+                            GL.DetachShader(shaderProgram, vertexShader.ShaderHandle);
+
+                        relink = true;
+						vertexShader = shader;
+                        GL.AttachShader(shaderProgram, vertexShader.ShaderHandle);
+					}					
+				}
+			}
+
+			if (relink)
+				Link();
+			
+			GL.UseProgram(shaderProgram);
+			
+			
+			if (setRasterizerState)
+				_graphicsDevice.RasterizerState = rasterizerState;
+			if (setBlendState)
+				_graphicsDevice.BlendState = blendState;
+			if (setDepthStencilState)
+				_graphicsDevice.DepthStencilState = depthStencilState;
+
+			if (vertexShader != null) 
+            {
+				vertexShader.Apply(shaderProgram,
+				                  _technique._effect.Parameters,
+				                  _graphicsDevice);
+			} 
+            else 
+            {
+				//passthrough shader is attached
+				var vp = _graphicsDevice.Viewport;
+                var projection = Matrix.CreateOrthographicOffCenter(0, vp.Width, vp.Height, 0, 0, 1);
+                var halfPixelOffset = Matrix.CreateTranslation(-0.5f, -0.5f, 0);
+                var transform = halfPixelOffset * projection;
+
+                var uniform = GL.GetUniformLocation(shaderProgram, "transformMatrix");
+				GL.UniformMatrix4(uniform, 1, false, Matrix.ToFloatArray(transform));
+			}
+
+
+			// Apply vertex shader fix:
+			// The following two lines are appended to the end of vertex shaders
+			// to account for rendering differences between OpenGL and DirectX:
+			//
+			// gl_Position.y = gl_Position.y * posFixup.y;
+			// gl_Position.xy += posFixup.zw * gl_Position.ww;
+			//
+			// (the following paraphrased from wine, wined3d/state.c and wined3d/glsl_shader.c)
+			//
+			// - We need to flip along the y-axis in case of offscreen rendering.
+			// - D3D coordinates refer to pixel centers while GL coordinates refer
+			//   to pixel corners.
+			// - D3D has a top-left filling convention. We need to maintain this
+			//   even after the y-flip mentioned above.
+			// In order to handle the last two points, we translate by
+			// (63.0 / 128.0) / VPw and (63.0 / 128.0) / VPh. This is equivalent to
+			// translating slightly less than half a pixel. We want the difference to
+			// be large enough that it doesn't get lost due to rounding inside the
+			// driver, but small enough to prevent it from interfering with any
+			// anti-aliasing.
+			//
+			// OpenGL coordinates specify the center of the pixel while d3d coords specify
+			// the corner. The offsets are stored in z and w in posFixup. posFixup.y contains
+			// 1.0 or -1.0 to turn the rendering upside down for offscreen rendering. PosFixup.x
+			// contains 1.0 to allow a mad.
+
+			posFixup[0] = 1.0f;
+			posFixup[1] = 1.0f;
+			posFixup[2] = (63.0f / 64.0f) / _graphicsDevice.Viewport.Width;
+			posFixup[3] = -(63.0f / 64.0f) / _graphicsDevice.Viewport.Height;
+			//If we have a render target bound (rendering offscreen)
+			if (_graphicsDevice.GetRenderTargets().Length > 0) 
+            {
+				//flip vertically
+				posFixup[1] *= -1.0f;
+				posFixup[3] *= -1.0f;
+			}
+            var posFixupLoc = GL.GetUniformLocation(shaderProgram, "posFixup");
+			GL.Uniform4 (posFixupLoc, 1, posFixup);
+
+			
+
+			if (pixelShader != null)
+				pixelShader.Apply(shaderProgram,
+				                  _technique._effect.Parameters,
+				                  _graphicsDevice);
+		}
+
+        private void Link ()
+		{
+			if (vertexShader == null && !passthroughVertexShaderAttached) 
+            {
+				if (!passthroughVertexShader.HasValue) 
+                {
+					var shader = GL.CreateShader(ShaderType.VertexShader);
+#if GLES
+					GL.ShaderSource (shader, 1,
+					                new string[]{passthroughVertexShaderSrc}, (int[])null);
+#else
+					GL.ShaderSource(shader, passthroughVertexShaderSrc);
+#endif
+					GL.CompileShader(shader);
+
+					passthroughVertexShader = shader;
+				}
+
+				GL.AttachShader(shaderProgram, passthroughVertexShader.Value);
+				GL.BindAttribLocation(shaderProgram, GraphicsDevice.attributePosition, "aPosition");
+				GL.BindAttribLocation(shaderProgram, GraphicsDevice.attributeTexCoord, "aTexCoord");
+				GL.BindAttribLocation(shaderProgram, GraphicsDevice.attributeColor, "aColor");
+
+				passthroughVertexShaderAttached = true;
+			} 
+            else if (vertexShader != null && passthroughVertexShaderAttached) 
+            {
+				GL.DetachShader(shaderProgram, passthroughVertexShader.Value);
+				passthroughVertexShaderAttached = false;
+			}
+
+			if (vertexShader != null)
+				vertexShader.OnLink(shaderProgram);
+			if (pixelShader != null)
+				pixelShader.OnLink(shaderProgram);
+
+			GL.LinkProgram(shaderProgram);
+
+			var linked = 0;
+#if GLES
+			GL.GetProgram(shaderProgram, ProgramParameter.LinkStatus, ref linked);
+#else
+			GL.GetProgram(shaderProgram, ProgramParameter.LinkStatus, out linked);
+#endif
+			if (linked == 0) 
+            {
+#if !GLES
+				string log = GL.GetProgramInfoLog(shaderProgram);
+				Console.WriteLine (log);
+#endif
+				throw new InvalidOperationException("Unable to link effect program");
+			}
+		}		
+				
+    }
 }