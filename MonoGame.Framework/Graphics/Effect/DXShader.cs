using System;
using System.Runtime.InteropServices;

using MonoMac.OpenGL;

namespace Microsoft.Xna.Framework.Graphics
{
	internal class DXShader
	{
		
		public ShaderType shaderType;
		public int shader;
		
		string glslCode;
		
		float[] uniforms_float4;
		int[] uniforms_int4;
		int[] uniforms_bool;
		int uniforms_float4_count = 0;
		int uniforms_int4_count = 0;
		int uniforms_bool_count = 0;
		
		MojoShader.MOJOSHADER_symbol[] symbols;
		MojoShader.MOJOSHADER_sampler[] samplers;
		
		DXPreshader preshader;
		
		public DXShader (byte[] shaderData)
		{
			IntPtr parseDataPtr = MojoShader.NativeMethods.MOJOSHADER_parse(
					"glsl",
					shaderData,
					shaderData.Length,
					IntPtr.Zero,
					0,
					IntPtr.Zero,
					IntPtr.Zero,
					IntPtr.Zero);
			
			try {
				MojoShader.MOJOSHADER_parseData parseData =
					(MojoShader.MOJOSHADER_parseData)Marshal.PtrToStructure(
						parseDataPtr,
						typeof(MojoShader.MOJOSHADER_parseData));
				
				if (parseData.error_count > 0) {
					MojoShader.MOJOSHADER_error[] errors =
						DXHelper.UnmarshalArray<MojoShader.MOJOSHADER_error>(
							parseData.errors, parseData.error_count);
					throw new Exception(errors[0].error);
				}
				
				if (parseData.preshader != IntPtr.Zero) {
					preshader = new DXPreshader(parseData.preshader);
				}
				
				switch(parseData.shader_type) {
				case MojoShader.MOJOSHADER_shaderType.MOJOSHADER_TYPE_PIXEL:
					shaderType = ShaderType.FragmentShader;
					break;
				case MojoShader.MOJOSHADER_shaderType.MOJOSHADER_TYPE_VERTEX:
					shaderType = ShaderType.VertexShader;
					break;
				default:
					throw new NotSupportedException();
				}
				
				symbols = DXHelper.UnmarshalArray<MojoShader.MOJOSHADER_symbol>(
						parseData.symbols, parseData.symbol_count);
				
				Array.Sort (symbols, (a, b) => a.register_index.CompareTo(b.register_index));
				
				samplers = DXHelper.UnmarshalArray<MojoShader.MOJOSHADER_sampler>(
						parseData.samplers, parseData.sampler_count);
				
				MojoShader.MOJOSHADER_attribute[] attributes = 
					DXHelper.UnmarshalArray<MojoShader.MOJOSHADER_attribute>(
						parseData.attributes, parseData.attribute_count);
				
				foreach (MojoShader.MOJOSHADER_symbol symbol in symbols) {
					switch (symbol.register_set) {
					case MojoShader.MOJOSHADER_symbolRegisterSet.MOJOSHADER_SYMREGSET_BOOL:
						uniforms_bool_count += (int)symbol.register_count;
						break;
					case MojoShader.MOJOSHADER_symbolRegisterSet.MOJOSHADER_SYMREGSET_FLOAT4:
						uniforms_float4_count += (int)symbol.register_count;
						break;
					case MojoShader.MOJOSHADER_symbolRegisterSet.MOJOSHADER_SYMREGSET_INT4:
						uniforms_int4_count += (int)symbol.register_count;
						break;
					default:
						break;
					}
				}
				
				uniforms_float4 = new float[uniforms_float4_count*4];
				uniforms_int4 = new int[uniforms_int4_count*4];
				uniforms_bool = new int[uniforms_bool_count];
				
				glslCode = parseData.output;
				
				//MojoShader wants us to handle vertex input attributes ourselves
				//to get around some directx fetures that opengl's entry points
				//don't support. We just hack around it for now
				foreach (MojoShader.MOJOSHADER_attribute attrb in attributes) {
					if (shaderType == ShaderType.VertexShader) {
						switch (attrb.usage) {
						case MojoShader.MOJOSHADER_usage.MOJOSHADER_USAGE_COLOR:
							glslCode = glslCode.Replace ("attribute vec4 "+attrb.name+";",
							                               "#define "+attrb.name+" gl_Color");
							break;
						case MojoShader.MOJOSHADER_usage.MOJOSHADER_USAGE_POSITION:
							glslCode = glslCode.Replace ("attribute vec4 "+attrb.name+";",
							                               "#define "+attrb.name+" gl_Vertex");
							break;
						case MojoShader.MOJOSHADER_usage.MOJOSHADER_USAGE_TEXCOORD:
							glslCode = glslCode.Replace ("attribute vec4 "+attrb.name+";",
							                               "#define "+attrb.name+" gl_MultiTexCoord0");
							break;
						case MojoShader.MOJOSHADER_usage.MOJOSHADER_USAGE_NORMAL:
							glslCode = glslCode.Replace ("attribute vec4 "+attrb.name+";",
							                               "#define "+attrb.name+" gl_Normal");
							break;
						default:
							throw new NotImplementedException();
						}
					}
				}
				
<<<<<<< HEAD
=======
				glslCode = GLSLOptimizer.Optimize (glslCode, shaderType);
				
>>>>>>> 70a70fb1
				shader = GL.CreateShader (shaderType);
				GL.ShaderSource (shader, glslCode);
				GL.CompileShader(shader);
				
				int compiled = 0;
				GL.GetShader (shader, ShaderParameter.CompileStatus, out compiled);
				if (compiled == (int)All.False) {
					throw new Exception("Shader Compilation Failed");
				}
				
			} finally {
				MojoShader.NativeMethods.MOJOSHADER_freeParseData(parseDataPtr);
			}
		}
		
		
		public void Apply(uint program,
		                  EffectParameterCollection parameters,
		                  Viewport vp,
		                  TextureCollection textures) {
			
			//Populate the uniform register arrays
			//TODO: not necessarily packed contiguously, get info from mojoshader somehow
			int bool_index = 0;
			int float4_index = 0;
			int int4_index = 0;
			
			//only populate modified stuff?
			foreach (MojoShader.MOJOSHADER_symbol symbol in symbols) {
				//todo: support array parameters
				EffectParameter parameter = parameters[symbol.name];
				switch (symbol.register_set) {
				case MojoShader.MOJOSHADER_symbolRegisterSet.MOJOSHADER_SYMREGSET_BOOL:
					uniforms_bool[bool_index*4] = (int)parameter.data;
					bool_index += (int)symbol.register_count;
					break;
				case MojoShader.MOJOSHADER_symbolRegisterSet.MOJOSHADER_SYMREGSET_FLOAT4:
					switch (parameter.ParameterClass) {
					case EffectParameterClass.Scalar:
						uniforms_float4[float4_index*4] = (float)parameter.data;
						break;
					case EffectParameterClass.Vector:
					case EffectParameterClass.Matrix:
						for (int y=0; y<Math.Min (symbol.register_count, parameter.RowCount); y++) {
							for (int x=0; x<parameter.ColumnCount; x++) {
								uniforms_float4[(float4_index+y)*4+x] = ((float[])parameter.data)[y*4+x];
							}
						}
						break;
					default:
						throw new NotImplementedException();
						//break;
					}
					float4_index += (int)symbol.register_count;
					break;
				case MojoShader.MOJOSHADER_symbolRegisterSet.MOJOSHADER_SYMREGSET_INT4:
					for (int i=0; i<4; i++) {
						uniforms_int4[int4_index+i] = ((int[])parameter.data)[i];
					}
					int4_index += (int)symbol.register_count;
					break;
				case MojoShader.MOJOSHADER_symbolRegisterSet.MOJOSHADER_SYMREGSET_SAMPLER:
					break; //handled by ActivateTextures
				default:
					throw new NotImplementedException();
				}
			}
			
			//execute the preshader
			if (preshader != null) {
				preshader.Run (parameters, uniforms_float4);
			}
			
			
			//Upload the uniforms
			
			string prefix;
			switch(shaderType) {
			case ShaderType.FragmentShader:
				prefix = "ps";
				break;
			case ShaderType.VertexShader:
				prefix = "vs";
				break;
			default:
				throw new NotImplementedException();
			}
				
				
			if (uniforms_float4_count > 0) {
				int vec4_loc = GL.GetUniformLocation (program, prefix+"_uniforms_vec4");
				GL.Uniform4 (vec4_loc, uniforms_float4_count, uniforms_float4);
			}
			if (uniforms_int4_count > 0) {
				int int4_loc = GL.GetUniformLocation (program, prefix+"_uniforms_ivec4");
				GL.Uniform4 (int4_loc, uniforms_int4_count, uniforms_int4);
			}
			if (uniforms_bool_count > 0) {
				int bool_loc = GL.GetUniformLocation (program, prefix+"_uniforms_bool");
				GL.Uniform1 (bool_loc, uniforms_bool_count, uniforms_bool);
			}
			
			if (shaderType == ShaderType.FragmentShader) {
				//activate textures
				foreach (MojoShader.MOJOSHADER_sampler sampler in samplers) {
					int loc = GL.GetUniformLocation (program, sampler.name);
					
					//set the sampler texture slot
					GL.Uniform1 (loc, sampler.index);
					
					if (sampler.type == MojoShader.MOJOSHADER_samplerType.MOJOSHADER_SAMPLER_2D) {
						MojoShader.MOJOSHADER_symbol? samplerSymbol;
						foreach (MojoShader.MOJOSHADER_symbol symbol in symbols) {
							if (symbol.register_set ==
							    	MojoShader.MOJOSHADER_symbolRegisterSet.MOJOSHADER_SYMREGSET_SAMPLER &&
							    symbol.register_index == sampler.index) {
								
								samplerSymbol = symbol;
								break;
							}
						}
						
						Texture2D tex = null;
						if (samplerSymbol.HasValue) {
							DXEffectObject.d3dx_sampler samplerState =
								(DXEffectObject.d3dx_sampler)parameters[samplerSymbol.Value.name].data;
							if (samplerState.state_count > 0) {
								string textureName = samplerState.states[0].parameter.name;
								EffectParameter textureParameter = parameters[textureName];
								if (textureParameter != null) {
									tex = (Texture2D)textureParameter.data;
								}
							}
						}
						if (tex == null) {
							//texutre 0 will be set in drawbatch :/
							if (sampler.index == 0) {
								continue;
							}
							//are smapler indexes always normal texture indexes?
							tex = (Texture2D)textures [sampler.index];
						}

						GL.ActiveTexture( (TextureUnit)((int)TextureUnit.Texture0 + sampler.index) );
						
						//just to tex.Apply() instead?
						GL.BindTexture (TextureTarget.Texture2D, tex._textureId);
						
					}
	
				}
			}
		}
		
	}
}
<|MERGE_RESOLUTION|>--- conflicted
+++ resolved
@@ -127,11 +127,8 @@
 					}
 				}
 				
-<<<<<<< HEAD
-=======
 				glslCode = GLSLOptimizer.Optimize (glslCode, shaderType);
 				
->>>>>>> 70a70fb1
 				shader = GL.CreateShader (shaderType);
 				GL.ShaderSource (shader, glslCode);
 				GL.CompileShader(shader);
