<<<<<<< HEAD
#region License
/*
Microsoft Public License (Ms-PL)
MonoGame - Copyright © 2009 The MonoGame Team

All rights reserved.

This license governs use of the accompanying software. If you use the software, you accept this license. If you do not
accept the license, do not use the software.

1. Definitions
The terms "reproduce," "reproduction," "derivative works," and "distribution" have the same meaning here as under 
U.S. copyright law.

A "contribution" is the original software, or any additions or changes to the software.
A "contributor" is any person that distributes its contribution under this license.
"Licensed patents" are a contributor's patent claims that read directly on its contribution.

2. Grant of Rights
(A) Copyright Grant- Subject to the terms of this license, including the license conditions and limitations in section 3, 
each contributor grants you a non-exclusive, worldwide, royalty-free copyright license to reproduce its contribution, prepare derivative works of its contribution, and distribute its contribution or any derivative works that you create.
(B) Patent Grant- Subject to the terms of this license, including the license conditions and limitations in section 3, 
each contributor grants you a non-exclusive, worldwide, royalty-free license under its licensed patents to make, have made, use, sell, offer for sale, import, and/or otherwise dispose of its contribution in the software or derivative works of the contribution in the software.

3. Conditions and Limitations
(A) No Trademark License- This license does not grant you rights to use any contributors' name, logo, or trademarks.
(B) If you bring a patent claim against any contributor over patents that you claim are infringed by the software, 
your patent license from such contributor to the software ends automatically.
(C) If you distribute any portion of the software, you must retain all copyright, patent, trademark, and attribution 
notices that are present in the software.
(D) If you distribute any portion of the software in source code form, you may do so only under this license by including 
a complete copy of this license with your distribution. If you distribute any portion of the software in compiled or object 
code form, you may only do so under a license that complies with this license.
(E) The software is licensed "as-is." You bear the risk of using it. The contributors give no express warranties, guarantees
or conditions. You may have additional consumer rights under your local laws which this license cannot change. To the extent
permitted under your local laws, the contributors exclude the implied warranties of merchantability, fitness for a particular
purpose and non-infringement.
*/
#endregion License

using System;
using System.Collections.Generic;
using System.Runtime.InteropServices;

using OpenTK.Graphics.ES11;

using Microsoft.Xna.Framework;

namespace Microsoft.Xna.Framework.Graphics
{	
    public class GraphicsDevice : IDisposable
    {
		private All _preferedFilter;
		private int _activeTexture = -1;
		private Viewport _viewport;
		
		private bool _isDisposed = false;
		public TextureCollection Textures { get; set; }
		private BlendState _blendState = BlendState.Opaque;
		private DepthStencilState _depthStencilState = DepthStencilState.Default;
		private SamplerStateCollection _samplerStates = new SamplerStateCollection ();
        internal List<IntPtr> _pointerCache = new List<IntPtr>();
        private VertexBuffer _vertexBuffer = null;
        private IndexBuffer _indexBuffer = null;

        public RasterizerState RasterizerState { get; set; }
		
		private RenderTargetBinding[] currentRenderTargets;
		
		internal All PreferedFilter 
		{
			get 
			{
				return _preferedFilter;
			}
			set 
			{
				_preferedFilter = value;
			}
		
		}
		
		internal int ActiveTexture
		{
			get 
			{
				return _activeTexture;
			}
			set 
			{
				_activeTexture = value;
			}
		}
		
		public bool IsDisposed 
		{ 
			get
			{
				return _isDisposed;
			}
		}
				
		public GraphicsDevice()
        {	
			// Initialize the main viewport
			_viewport = new Viewport();
			_viewport.X = 0;
			_viewport.Y = 0;						
			_viewport.Width = DisplayMode.Width;
			_viewport.Height = DisplayMode.Height;
			_viewport.MinDepth = 0.0f;
			_viewport.MaxDepth = 1.0f;
			
			// Init RasterizerState
			RasterizerState = new RasterizerState();
        }

		public BlendState BlendState {
			get { return _blendState; }
			set { 
				// ToDo check for invalid state
				_blendState = value;
			}
		}

		public DepthStencilState DepthStencilState {
			get { return _depthStencilState; }
			set { 
				_depthStencilState = value;
			}
		}

		public SamplerStateCollection SamplerStates { 
			get {
				var temp = _samplerStates;
				return temp;
			} 
		}
        public void Clear(Color color)
        {
			Vector4 vector = color.ToEAGLColor();			
			GL.ClearColor (vector.X,vector.Y,vector.Z,vector.W);
			GL.Clear ((uint) All.ColorBufferBit);
        }

        public void Clear(ClearOptions options, Color color, float depth, int stencil)
        {
			Clear(options,color.ToEAGLColor(),depth,stencil);
        }

        public void Clear(ClearOptions options, Vector4 color, float depth, int stencil)
        {
			GL.ClearColor(color.X, color.Y, color.Z, color.W);
			GL.ClearDepth(depth);
			GL.ClearStencil(stencil);
			GL.Clear((uint) (ClearBufferMask.ColorBufferBit| ClearBufferMask.DepthBufferBit | ClearBufferMask.StencilBufferBit));
        }

        public void Clear(ClearOptions options, Color color, float depth, int stencil, Rectangle[] regions)
        {
			throw new NotImplementedException();
        }

        public void Clear(ClearOptions options, Vector4 color, float depth, int stencil, Rectangle[] regions)
        {
			throw new NotImplementedException();
        }

		public void Dispose()
		{
			_isDisposed = true;
		}
		
		protected virtual void Dispose(bool aReleaseEverything)
		{
			if (aReleaseEverything)
			{
				
			}
			
			_isDisposed = true;
		}
		
        public void Present()
        {
			GL.Flush();
        }
		
        public void Present(Rectangle? sourceRectangle, Rectangle? destinationRectangle, IntPtr overrideWindowHandle)
        {
  			throw new NotImplementedException();
		}
				
        public void Reset()
        {
			throw new NotImplementedException();
        }

        public void Reset(Microsoft.Xna.Framework.Graphics.PresentationParameters presentationParameters)
        {
			throw new NotImplementedException();
        }

        public void Reset(Microsoft.Xna.Framework.Graphics.PresentationParameters presentationParameters, GraphicsAdapter graphicsAdapter)
        {
			throw new NotImplementedException();
        }

        public Microsoft.Xna.Framework.Graphics.DisplayMode DisplayMode
        {
            get
            {
                return GraphicsAdapter.DefaultAdapter.CurrentDisplayMode;
            }
        }

        public Microsoft.Xna.Framework.Graphics.GraphicsDeviceCapabilities GraphicsDeviceCapabilities
        {
            get
            {
                throw new NotImplementedException();
            }
        }

        public Microsoft.Xna.Framework.Graphics.GraphicsDeviceStatus GraphicsDeviceStatus
        {
            get
            {
                throw new NotImplementedException();
            }
        }

        public Microsoft.Xna.Framework.Graphics.PresentationParameters PresentationParameters
        {
            get;
			set;
        }

        public Microsoft.Xna.Framework.Graphics.Viewport Viewport
        {
            get
            {
				return _viewport;
			}
			set
			{
				_viewport = value;
			}
		}	
		
		public Microsoft.Xna.Framework.Graphics.GraphicsProfile GraphicsProfile 
		{ 
			get; 
			set;
		}	
		
		public VertexDeclaration VertexDeclaration 
		{ 
			get; 
			set; 
		}
			
		Rectangle _scissorRectangle;
		public Rectangle ScissorRectangle 
		{ 
			get
			{
				return _scissorRectangle;
			}
			set
			{
				_scissorRectangle = value;
				
				switch (this.PresentationParameters.DisplayOrientation )
				{
					case DisplayOrientation.Portrait :
					{	
						_scissorRectangle.Y = _viewport.Height - _scissorRectangle.Y - _scissorRectangle.Height;
						break;
					}
					
					case DisplayOrientation.LandscapeLeft :
					{								
						var x = _scissorRectangle.X;
						_scissorRectangle.X = _viewport.Width - _scissorRectangle.Height - _scissorRectangle.Y;
						_scissorRectangle.Y = _viewport.Height - _scissorRectangle.Width - x;
					
						// Swap Width and Height
						var w = _scissorRectangle.Width;
						_scissorRectangle.Width = _scissorRectangle.Height;
						_scissorRectangle.Height = w;	
						break;
					}
					
					case DisplayOrientation.LandscapeRight :
					{			
						// Swap X and Y
						var x = _scissorRectangle.X;
						_scissorRectangle.X = _scissorRectangle.Y;
						_scissorRectangle.Y = x;
						
						// Swap Width and Height
						var w = _scissorRectangle.Width;
						_scissorRectangle.Width = _scissorRectangle.Height;
						_scissorRectangle.Height = w;
						break;
					}					
					
					case DisplayOrientation.PortraitUpsideDown :
					{		
						_scissorRectangle.Y = _viewport.Height - _scissorRectangle.Height - _scissorRectangle.Y;
						_scissorRectangle.X = _viewport.Width - _scissorRectangle.Width - _scissorRectangle.X;
						break;
					}
					
					case DisplayOrientation.Default :
					{
						_scissorRectangle.Y = _viewport.Height - _scissorRectangle.Y - _scissorRectangle.Height;
						break;
					}
				}
			}
		}
		
		public void SetRenderTarget (RenderTarget2D renderTarget)
		{
			if (renderTarget == null) 
			{
                GL.Oes.BindFramebuffer(All.FramebufferOes, framebufferId);
				// Detach the render buffers.
				GL.Oes.FramebufferRenderbuffer(All.FramebufferOes, All.DepthAttachmentOes,
						All.RenderbufferOes, 0);
				// delete the RBO's
				GL.Oes.DeleteRenderbuffers(renderBufferIDs.Length,renderBufferIDs);				
				// Set the frame buffer back to the system window buffer
				GL.Oes.BindFramebuffer(All.FramebufferOes, 0);
                // delete the FBO
                GL.Oes.DeleteFramebuffers(1, ref framebufferId);
			}
			else {
				SetRenderTargets(new RenderTargetBinding(renderTarget));
			}
		}
		
		private int framebufferId = -1;
		int[] renderBufferIDs;
		
		public void SetRenderTargets (params RenderTargetBinding[] renderTargets) 
		{
			
			currentRenderTargets = renderTargets;
			
			if (currentRenderTargets != null) {
				
				// http://www.songho.ca/opengl/gl_fbo.html
				
				// create framebuffer
				GL.Oes.GenFramebuffers(1, ref framebufferId);
				GL.Oes.BindFramebuffer(All.FramebufferOes, framebufferId);
				
				renderBufferIDs = new int[currentRenderTargets.Length];
				GL.Oes.GenRenderbuffers(currentRenderTargets.Length, renderBufferIDs);
				
				for (int i = 0; i < currentRenderTargets.Length; i++) {
					RenderTarget2D target = (RenderTarget2D)currentRenderTargets[0].RenderTarget;
					
					// attach the texture to FBO color attachment point
					GL.Oes.FramebufferTexture2D(All.FramebufferOes, All.ColorAttachment0Oes,All.Texture2D, target.ID,0);
					
					// create a renderbuffer object to store depth info
					GL.Oes.BindRenderbuffer(All.RenderbufferOes, renderBufferIDs[i]);
					GL.Oes.RenderbufferStorage(All.RenderbufferOes, All.DepthComponent16Oes,target.Width, target.Height);					
					// attach the renderbuffer to depth attachment point
					GL.Oes.FramebufferRenderbuffer(All.FramebufferOes, All.DepthAttachmentOes, All.RenderbufferOes, renderBufferIDs[i]);
                    //GL.Clear((uint)All.ColorBufferBit);
				}
				
				All status = GL.Oes.CheckFramebufferStatus(All.FramebufferOes);
				
				if (status != All.FramebufferCompleteOes)
					throw new Exception("Error creating framebuffer: " + status);
				//GL.ClearColor (Color4.Transparent);
				//GL.Clear((int)(All.ColorBufferBit | All.DepthBufferBit));
				
			}
			
			
		}
		
		public void ResolveBackBuffer( ResolveTexture2D resolveTexture )
		{
		}
		
        public All PrimitiveTypeGL11(PrimitiveType primitiveType)
        {
            switch (primitiveType)
            {
                case PrimitiveType.LineList:
                    return All.Lines;
                case PrimitiveType.LineStrip:
                    return All.LineStrip;
                case PrimitiveType.TriangleList:
                    return All.Triangles;
                case PrimitiveType.TriangleStrip:
                    return All.TriangleStrip;
            }

            throw new NotImplementedException();
        }

        public void SetVertexBuffer(VertexBuffer vertexBuffer)
        {
            _vertexBuffer = vertexBuffer;
            GL.BindBuffer(All.ArrayBuffer, vertexBuffer._bufferStore);
        }

        private void SetIndexBuffer(IndexBuffer indexBuffer)
        {
            _indexBuffer = indexBuffer;
            GL.BindBuffer(All.ElementArrayBuffer, indexBuffer._bufferStore);
        }

        public IndexBuffer Indices { set { SetIndexBuffer(value); } }

        public void DrawIndexedPrimitives(PrimitiveType primitiveType, int baseVertex, int minVertexIndex, int numbVertices, int startIndex, int primitiveCount)
        {
            if (minVertexIndex > 0 || baseVertex > 0)
                throw new NotImplementedException("baseVertex > 0 and minVertexIndex > 0 are not supported");

            var vd = VertexDeclaration.FromType(_vertexBuffer._type);
            // Hmm, can the pointer here be changed with baseVertex?
            VertexDeclaration.PrepareForUse(vd, IntPtr.Zero);

            GL.DrawElements(PrimitiveTypeGL11(primitiveType), _indexBuffer._count, All.UnsignedShort, new IntPtr(startIndex));
        }

        public void DrawUserPrimitives<T>(PrimitiveType primitiveType, T[] vertexData, int vertexOffset, int primitiveCount) where T : struct, IVertexType
        {
            // Unbind the VBOs
            GL.BindBuffer(All.ArrayBuffer, 0);
            GL.BindBuffer(All.ElementArrayBuffer, 0);
			
            var vd = VertexDeclaration.FromType(typeof(T));

            IntPtr arrayStart = GCHandle.Alloc(vertexData, GCHandleType.Pinned).AddrOfPinnedObject();

            if (vertexOffset > 0)
                arrayStart = new IntPtr(arrayStart.ToInt32() + (vertexOffset * vd.VertexStride));

            VertexDeclaration.PrepareForUse(vd, arrayStart);

            GL.DrawArrays(PrimitiveTypeGL11(primitiveType), vertexOffset, getElementCountArray(primitiveType, primitiveCount));
        }

        public void DrawPrimitives(PrimitiveType primitiveType, int vertexStart, int primitiveCount)
        {
            var vd = VertexDeclaration.FromType(_vertexBuffer._type);
            VertexDeclaration.PrepareForUse(vd, IntPtr.Zero);

            GL.DrawArrays(PrimitiveTypeGL11(primitiveType), vertexStart, getElementCountArray(primitiveType, primitiveCount));
        }

        public void DrawUserIndexedPrimitives<T>(PrimitiveType primitiveType, T[] vertexData, int vertexOffset, int vertexCount, int[] indexData, int indexOffset, int primitiveCount) where T : IVertexType
        {
            // Unbind the VBOs
            GL.BindBuffer(All.ArrayBuffer, 0);
            GL.BindBuffer(All.ElementArrayBuffer, 0);

            var vd = VertexDeclaration.FromType(typeof(T));

            IntPtr arrayStart = GCHandle.Alloc(vertexData, GCHandleType.Pinned).AddrOfPinnedObject();

            if (vertexOffset > 0)
                arrayStart = new IntPtr(arrayStart.ToInt32() + (vertexOffset * vd.VertexStride));

            VertexDeclaration.PrepareForUse(vd, arrayStart);

            GL.DrawArrays(PrimitiveTypeGL11(primitiveType), vertexOffset, getElementCountArray(primitiveType, primitiveCount));
        }

        public int getElementCountArray(PrimitiveType primitiveType, int primitiveCount)
        {
            //TODO: Overview the calculation
            switch (primitiveType)
            {
                case PrimitiveType.LineList:
                    return primitiveCount * 2;
                case PrimitiveType.LineStrip:
                    return 3 + (primitiveCount - 1); // ???
                case PrimitiveType.TriangleList:
                    return primitiveCount * 2;
                case PrimitiveType.TriangleStrip:
                    return 3 + (primitiveCount - 1); // ???
            }

            throw new NotSupportedException();
        }

	}
}

=======
#region License
/*
Microsoft Public License (Ms-PL)
MonoGame - Copyright © 2009 The MonoGame Team

All rights reserved.

This license governs use of the accompanying software. If you use the software, you accept this license. If you do not
accept the license, do not use the software.

1. Definitions
The terms "reproduce," "reproduction," "derivative works," and "distribution" have the same meaning here as under 
U.S. copyright law.

A "contribution" is the original software, or any additions or changes to the software.
A "contributor" is any person that distributes its contribution under this license.
"Licensed patents" are a contributor's patent claims that read directly on its contribution.

2. Grant of Rights
(A) Copyright Grant- Subject to the terms of this license, including the license conditions and limitations in section 3, 
each contributor grants you a non-exclusive, worldwide, royalty-free copyright license to reproduce its contribution, prepare derivative works of its contribution, and distribute its contribution or any derivative works that you create.
(B) Patent Grant- Subject to the terms of this license, including the license conditions and limitations in section 3, 
each contributor grants you a non-exclusive, worldwide, royalty-free license under its licensed patents to make, have made, use, sell, offer for sale, import, and/or otherwise dispose of its contribution in the software or derivative works of the contribution in the software.

3. Conditions and Limitations
(A) No Trademark License- This license does not grant you rights to use any contributors' name, logo, or trademarks.
(B) If you bring a patent claim against any contributor over patents that you claim are infringed by the software, 
your patent license from such contributor to the software ends automatically.
(C) If you distribute any portion of the software, you must retain all copyright, patent, trademark, and attribution 
notices that are present in the software.
(D) If you distribute any portion of the software in source code form, you may do so only under this license by including 
a complete copy of this license with your distribution. If you distribute any portion of the software in compiled or object 
code form, you may only do so under a license that complies with this license.
(E) The software is licensed "as-is." You bear the risk of using it. The contributors give no express warranties, guarantees
or conditions. You may have additional consumer rights under your local laws which this license cannot change. To the extent
permitted under your local laws, the contributors exclude the implied warranties of merchantability, fitness for a particular
purpose and non-infringement.
*/
#endregion License

using System;
using System.Collections.Generic;
using System.Runtime.InteropServices;

using OpenTK.Graphics.ES11;

using Microsoft.Xna.Framework;

namespace Microsoft.Xna.Framework.Graphics
{	
    public class GraphicsDevice : IDisposable
    {
		private All _preferedFilter;
		private int _activeTexture = -1;
		private Viewport _viewport;
		
		private bool _isDisposed = false;
		public TextureCollection Textures { get; set; }
		private BlendState _blendState = BlendState.Opaque;
		private DepthStencilState _depthStencilState = DepthStencilState.Default;
		private SamplerStateCollection _samplerStates = new SamplerStateCollection ();
        internal List<IntPtr> _pointerCache = new List<IntPtr>();
        private VertexBuffer _vertexBuffer = null;
        private IndexBuffer _indexBuffer = null;

        public RasterizerState RasterizerState { get; set; }
		
		private RenderTargetBinding[] currentRenderTargets;
		
		internal All PreferedFilter 
		{
			get 
			{
				return _preferedFilter;
			}
			set 
			{
				_preferedFilter = value;
			}
		
		}
		
		internal int ActiveTexture
		{
			get 
			{
				return _activeTexture;
			}
			set 
			{
				_activeTexture = value;
			}
		}
		
		public bool IsDisposed 
		{ 
			get
			{
				return _isDisposed;
			}
		}
				
		public GraphicsDevice()
        {	
			// Initialize the main viewport
			_viewport = new Viewport();
			_viewport.X = 0;
			_viewport.Y = 0;						
			_viewport.Width = DisplayMode.Width;
			_viewport.Height = DisplayMode.Height;
			_viewport.MinDepth = 0.0f;
			_viewport.MaxDepth = 1.0f;
			
			// Init RasterizerState
			RasterizerState = new RasterizerState();
        }

		public BlendState BlendState {
			get { return _blendState; }
			set { 
				// ToDo check for invalid state
				_blendState = value;
			}
		}

		public DepthStencilState DepthStencilState {
			get { return _depthStencilState; }
			set { 
				_depthStencilState = value;
			}
		}

		public SamplerStateCollection SamplerStates { 
			get {
				var temp = _samplerStates;
				return temp;
			} 
		}
        public void Clear(Color color)
        {
			Vector4 vector = color.ToEAGLColor();			
			GL.ClearColor (vector.X,vector.Y,vector.Z,vector.W);
			GL.Clear ((uint) All.ColorBufferBit);
        }

        public void Clear(ClearOptions options, Color color, float depth, int stencil)
        {
			Clear(options,color.ToEAGLColor(),depth,stencil);
        }

        public void Clear(ClearOptions options, Vector4 color, float depth, int stencil)
        {
			GL.ClearColor(color.X, color.Y, color.Z, color.W);
			GL.ClearDepth(depth);
			GL.ClearStencil(stencil);
			GL.Clear((uint) (ClearBufferMask.ColorBufferBit| ClearBufferMask.DepthBufferBit | ClearBufferMask.StencilBufferBit));
        }

        public void Clear(ClearOptions options, Color color, float depth, int stencil, Rectangle[] regions)
        {
			throw new NotImplementedException();
        }

        public void Clear(ClearOptions options, Vector4 color, float depth, int stencil, Rectangle[] regions)
        {
			throw new NotImplementedException();
        }

		public void Dispose()
		{
			_isDisposed = true;
		}
		
		protected virtual void Dispose(bool aReleaseEverything)
		{
			if (aReleaseEverything)
			{
				
			}
			
			_isDisposed = true;
		}
		
        public void Present()
        {
			GL.Flush();
        }
		
        public void Present(Rectangle? sourceRectangle, Rectangle? destinationRectangle, IntPtr overrideWindowHandle)
        {
  			throw new NotImplementedException();
		}
				
        public void Reset()
        {
			throw new NotImplementedException();
        }

        public void Reset(Microsoft.Xna.Framework.Graphics.PresentationParameters presentationParameters)
        {
			throw new NotImplementedException();
        }

        public void Reset(Microsoft.Xna.Framework.Graphics.PresentationParameters presentationParameters, GraphicsAdapter graphicsAdapter)
        {
			throw new NotImplementedException();
        }

        public Microsoft.Xna.Framework.Graphics.DisplayMode DisplayMode
        {
            get
            {
                return GraphicsAdapter.DefaultAdapter.CurrentDisplayMode;
            }
        }

        public Microsoft.Xna.Framework.Graphics.GraphicsDeviceCapabilities GraphicsDeviceCapabilities
        {
            get
            {
                throw new NotImplementedException();
            }
        }

        public Microsoft.Xna.Framework.Graphics.GraphicsDeviceStatus GraphicsDeviceStatus
        {
            get
            {
                throw new NotImplementedException();
            }
        }

        public Microsoft.Xna.Framework.Graphics.PresentationParameters PresentationParameters
        {
            get;
			set;
        }

        public Microsoft.Xna.Framework.Graphics.Viewport Viewport
        {
            get
            {
				return _viewport;
			}
			set
			{
				_viewport = value;
			}
		}	
		
		public Microsoft.Xna.Framework.Graphics.GraphicsProfile GraphicsProfile 
		{ 
			get; 
			set;
		}	
		
		public VertexDeclaration VertexDeclaration 
		{ 
			get; 
			set; 
		}
			
		Rectangle _scissorRectangle;
		public Rectangle ScissorRectangle 
		{ 
			get
			{
				return _scissorRectangle;
			}
			set
			{
				_scissorRectangle = value;
				
				switch (this.PresentationParameters.DisplayOrientation )
				{
					case DisplayOrientation.Portrait :
					{	
						_scissorRectangle.Y = _viewport.Height - _scissorRectangle.Y - _scissorRectangle.Height;
						break;
					}
					
					case DisplayOrientation.LandscapeLeft :
					{								
						var x = _scissorRectangle.X;
						_scissorRectangle.X = _viewport.Width - _scissorRectangle.Height - _scissorRectangle.Y;
						_scissorRectangle.Y = _viewport.Height - _scissorRectangle.Width - x;
					
						// Swap Width and Height
						var w = _scissorRectangle.Width;
						_scissorRectangle.Width = _scissorRectangle.Height;
						_scissorRectangle.Height = w;	
						break;
					}
					
					case DisplayOrientation.LandscapeRight :
					{			
						// Swap X and Y
						var x = _scissorRectangle.X;
						_scissorRectangle.X = _scissorRectangle.Y;
						_scissorRectangle.Y = x;
						
						// Swap Width and Height
						var w = _scissorRectangle.Width;
						_scissorRectangle.Width = _scissorRectangle.Height;
						_scissorRectangle.Height = w;
						break;
					}					
					
					case DisplayOrientation.PortraitUpsideDown :
					{		
						_scissorRectangle.Y = _viewport.Height - _scissorRectangle.Height - _scissorRectangle.Y;
						_scissorRectangle.X = _viewport.Width - _scissorRectangle.Width - _scissorRectangle.X;
						break;
					}
					
					case DisplayOrientation.Default :
					{
						_scissorRectangle.Y = _viewport.Height - _scissorRectangle.Y - _scissorRectangle.Height;
						break;
					}
				}
			}
		}
		
		public void SetRenderTarget (RenderTarget2D renderTarget)
		{
			// We check if the rendertarget being passed is null or if we already have a rendertarget
			// NetRumble sample does not set the the renderTarget to null before setting another
			// rendertarget.  We handle that by checking first if we have a current render target set
			// if we do then we unbind the current rendertarget, reset the viewport and set the
			// rendertarget to the new one being passed if it is not null
			if (renderTarget == null || currentRenderTargets != null)
			{
				// Detach the render buffers.
				GL.Oes.FramebufferRenderbuffer(All.FramebufferOes, All.DepthAttachmentOes,
						All.RenderbufferOes, 0);
				
				// delete the RBO's
				GL.Oes.DeleteRenderbuffers(renderBufferIDs.Length,renderBufferIDs);
				
				// delete the FBO
				GL.Oes.DeleteFramebuffers(frameBufferIDs.Length, frameBufferIDs);
				
				// Set the frame buffer back to the system window buffer
				GL.Oes.BindFramebuffer(All.FramebufferOes, originalFbo);

				// We need to reset our GraphicsDevice viewport back to what it was
				// before rendering.
				Viewport = savedViewport;

				if (renderTarget == null)
					currentRenderTargets = null;
				else {
					SetRenderTargets(new RenderTargetBinding(renderTarget));
				}
			}
			else {
				SetRenderTargets(new RenderTargetBinding(renderTarget));
			}
		}
		
		int[] frameBufferIDs;
		int[] renderBufferIDs;
		int originalFbo = -1;
		
		// TODO: We need to come up with a state save and restore of the GraphicsDevice
		//  This would probably work with a Stack that allows pushing and popping of the current
		//  Graphics device state.
		//  Right now here is the list of state values that should be implemented
		//  Viewport - Used for RenderTargets
		//  Depth and Stencil formats	- To be determined
		Viewport savedViewport;
		
		public void SetRenderTargets (params RenderTargetBinding[] renderTargets) 
		{
			
			currentRenderTargets = renderTargets;
			
			if (currentRenderTargets != null) 
			{				
				// TODO: For speed we need to consider using FBO switching instead
				// of multiple FBO's if they are the same size.
				
				// http://www.songho.ca/opengl/gl_fbo.html
				
				// Get the currently bound frame buffer object. On most platforms this just gives 0.				
				GL.GetInteger(All.FramebufferBindingOes, ref originalFbo);
				
				frameBufferIDs = new int[currentRenderTargets.Length];
				
				renderBufferIDs = new int[currentRenderTargets.Length];
				GL.Oes.GenRenderbuffers(currentRenderTargets.Length, renderBufferIDs);
				
				for (int i = 0; i < currentRenderTargets.Length; i++) 
				{
					RenderTarget2D target = (RenderTarget2D)currentRenderTargets[i].RenderTarget;
					
					// create a renderbuffer object to store depth info
					GL.Oes.BindRenderbuffer(All.RenderbufferOes, renderBufferIDs[i]);
					
					ClearOptions clearOptions = ClearOptions.Target | ClearOptions.DepthBuffer;
					
					switch (target.DepthStencilFormat) 
					{
						case DepthFormat.Depth16:
							GL.Oes.RenderbufferStorage(All.RenderbufferOes, All.DepthComponent16Oes,
							target.Width, target.Height);
							break;
						case DepthFormat.Depth24:
							GL.Oes.RenderbufferStorage(All.RenderbufferOes, All.DepthComponent24Oes,
							target.Width, target.Height);
							break;
						case DepthFormat.Depth24Stencil8:
							GL.Oes.RenderbufferStorage(All.RenderbufferOes, All.Depth24Stencil8Oes,
							target.Width, target.Height);
							GL.Oes.FramebufferRenderbuffer(All.FramebufferOes, All.StencilAttachmentOes,
							All.RenderbufferOes, renderBufferIDs[i]);
							clearOptions = clearOptions | ClearOptions.Stencil;
							break;
						default :
							GL.Oes.RenderbufferStorage(All.RenderbufferOes, All.DepthComponent24Oes,
							target.Width, target.Height);
							break;
					}					
					
					// create framebuffer
					GL.Oes.GenFramebuffers(1, ref frameBufferIDs[i]);
					GL.Oes.BindFramebuffer(All.FramebufferOes, frameBufferIDs[i]);
					
					// attach the texture to FBO color attachment point
					GL.Oes.FramebufferTexture2D(All.FramebufferOes, All.ColorAttachment0Oes, All.Texture2D, target.ID, 0);
					
					// attach the renderbuffer to depth attachment point
					GL.Oes.FramebufferRenderbuffer(All.FramebufferOes, All.DepthAttachmentOes,
							All.RenderbufferOes, renderBufferIDs[i]);							
					
					if (target.RenderTargetUsage == RenderTargetUsage.DiscardContents)
						Clear (clearOptions, Color.Transparent, 0, 0);
					
					GL.Oes.BindRenderbuffer(All.FramebufferOes, originalFbo);
						
				}
				
				All status = GL.Oes.CheckFramebufferStatus(All.FramebufferOes);
				
				if (status != All.FramebufferCompleteOes)
					throw new Exception("Error creating framebuffer: " + status);
				
				// We need to start saving off the ViewPort and setting the current ViewPort to
				// the width and height of the texture.  Then when we pop off the rendertarget
				// it needs to be reset.  This causes drawing problems if we do not set the viewport.
				// Makes sense once you follow the flow (hits head on desk)
				// For an example of this take a look at NetRumble's sample for the BloomPostprocess

				// Save off the current viewport to be reset later
				savedViewport = Viewport;

				// Create a new Viewport
				Viewport renderTargetViewPort = new Viewport();

				// Set the new viewport to the width and height of the render target
				Texture2D target2 = (Texture2D)currentRenderTargets[0].RenderTarget;
				renderTargetViewPort.Width = target2.Width;
				renderTargetViewPort.Height = target2.Height;

				// now we set our viewport to the new rendertarget viewport just created.
				Viewport = renderTargetViewPort;				
			}
		}
		
		public void ResolveBackBuffer( ResolveTexture2D resolveTexture )
		{
		}
		
        public All PrimitiveTypeGL11(PrimitiveType primitiveType)
        {
            switch (primitiveType)
            {
                case PrimitiveType.LineList:
                    return All.Lines;
                case PrimitiveType.LineStrip:
                    return All.LineStrip;
                case PrimitiveType.TriangleList:
                    return All.Triangles;
                case PrimitiveType.TriangleStrip:
                    return All.TriangleStrip;
            }

            throw new NotImplementedException();
        }

        public void SetVertexBuffer(VertexBuffer vertexBuffer)
        {
            _vertexBuffer = vertexBuffer;
            GL.BindBuffer(All.ArrayBuffer, vertexBuffer._bufferStore);
        }

        private void SetIndexBuffer(IndexBuffer indexBuffer)
        {
            _indexBuffer = indexBuffer;
            GL.BindBuffer(All.ElementArrayBuffer, indexBuffer._bufferStore);
        }

        public IndexBuffer Indices { set { SetIndexBuffer(value); } }

        public void DrawIndexedPrimitives(PrimitiveType primitiveType, int baseVertex, int minVertexIndex, int numbVertices, int startIndex, int primitiveCount)
        {
            if (minVertexIndex > 0 || baseVertex > 0)
                throw new NotImplementedException("baseVertex > 0 and minVertexIndex > 0 are not supported");

            var vd = VertexDeclaration.FromType(_vertexBuffer._type);
            // Hmm, can the pointer here be changed with baseVertex?
            VertexDeclaration.PrepareForUse(vd, IntPtr.Zero);

            GL.DrawElements(PrimitiveTypeGL11(primitiveType), _indexBuffer._count, All.UnsignedShort, new IntPtr(startIndex));
        }

        public void DrawUserPrimitives<T>(PrimitiveType primitiveType, T[] vertexData, int vertexOffset, int primitiveCount) where T : struct, IVertexType
        {
            // Unbind the VBOs
            GL.BindBuffer(All.ArrayBuffer, 0);
            GL.BindBuffer(All.ElementArrayBuffer, 0);
			
            var vd = VertexDeclaration.FromType(typeof(T));

            IntPtr arrayStart = GCHandle.Alloc(vertexData, GCHandleType.Pinned).AddrOfPinnedObject();

            if (vertexOffset > 0)
                arrayStart = new IntPtr(arrayStart.ToInt32() + (vertexOffset * vd.VertexStride));

            VertexDeclaration.PrepareForUse(vd, arrayStart);

            GL.DrawArrays(PrimitiveTypeGL11(primitiveType), vertexOffset, getElementCountArray(primitiveType, primitiveCount));
        }

        public void DrawPrimitives(PrimitiveType primitiveType, int vertexStart, int primitiveCount)
        {
            var vd = VertexDeclaration.FromType(_vertexBuffer._type);
            VertexDeclaration.PrepareForUse(vd, IntPtr.Zero);

            GL.DrawArrays(PrimitiveTypeGL11(primitiveType), vertexStart, getElementCountArray(primitiveType, primitiveCount));
        }

        public void DrawUserIndexedPrimitives<T>(PrimitiveType primitiveType, T[] vertexData, int vertexOffset, int vertexCount, int[] indexData, int indexOffset, int primitiveCount) where T : IVertexType
        {
            // Unbind the VBOs
            GL.BindBuffer(All.ArrayBuffer, 0);
            GL.BindBuffer(All.ElementArrayBuffer, 0);

            var vd = VertexDeclaration.FromType(typeof(T));

            IntPtr arrayStart = GCHandle.Alloc(vertexData, GCHandleType.Pinned).AddrOfPinnedObject();

            if (vertexOffset > 0)
                arrayStart = new IntPtr(arrayStart.ToInt32() + (vertexOffset * vd.VertexStride));

            VertexDeclaration.PrepareForUse(vd, arrayStart);

            GL.DrawArrays(PrimitiveTypeGL11(primitiveType), vertexOffset, getElementCountArray(primitiveType, primitiveCount));
        }

        public int getElementCountArray(PrimitiveType primitiveType, int primitiveCount)
        {
            //TODO: Overview the calculation
            switch (primitiveType)
            {
                case PrimitiveType.LineList:
                    return primitiveCount * 2;
                case PrimitiveType.LineStrip:
                    return 3 + (primitiveCount - 1); // ???
                case PrimitiveType.TriangleList:
                    return primitiveCount * 2;
                case PrimitiveType.TriangleStrip:
                    return 3 + (primitiveCount - 1); // ???
            }

            throw new NotSupportedException();
        }

	}
}
>>>>>>> 61d75b25
<|MERGE_RESOLUTION|>--- conflicted
+++ resolved
@@ -1,1085 +1,582 @@
-<<<<<<< HEAD
-#region License
-/*
-Microsoft Public License (Ms-PL)
-MonoGame - Copyright © 2009 The MonoGame Team
-
-All rights reserved.
-
-This license governs use of the accompanying software. If you use the software, you accept this license. If you do not
-accept the license, do not use the software.
-
-1. Definitions
-The terms "reproduce," "reproduction," "derivative works," and "distribution" have the same meaning here as under 
-U.S. copyright law.
-
-A "contribution" is the original software, or any additions or changes to the software.
-A "contributor" is any person that distributes its contribution under this license.
-"Licensed patents" are a contributor's patent claims that read directly on its contribution.
-
-2. Grant of Rights
-(A) Copyright Grant- Subject to the terms of this license, including the license conditions and limitations in section 3, 
-each contributor grants you a non-exclusive, worldwide, royalty-free copyright license to reproduce its contribution, prepare derivative works of its contribution, and distribute its contribution or any derivative works that you create.
-(B) Patent Grant- Subject to the terms of this license, including the license conditions and limitations in section 3, 
-each contributor grants you a non-exclusive, worldwide, royalty-free license under its licensed patents to make, have made, use, sell, offer for sale, import, and/or otherwise dispose of its contribution in the software or derivative works of the contribution in the software.
-
-3. Conditions and Limitations
-(A) No Trademark License- This license does not grant you rights to use any contributors' name, logo, or trademarks.
-(B) If you bring a patent claim against any contributor over patents that you claim are infringed by the software, 
-your patent license from such contributor to the software ends automatically.
-(C) If you distribute any portion of the software, you must retain all copyright, patent, trademark, and attribution 
-notices that are present in the software.
-(D) If you distribute any portion of the software in source code form, you may do so only under this license by including 
-a complete copy of this license with your distribution. If you distribute any portion of the software in compiled or object 
-code form, you may only do so under a license that complies with this license.
-(E) The software is licensed "as-is." You bear the risk of using it. The contributors give no express warranties, guarantees
-or conditions. You may have additional consumer rights under your local laws which this license cannot change. To the extent
-permitted under your local laws, the contributors exclude the implied warranties of merchantability, fitness for a particular
-purpose and non-infringement.
-*/
-#endregion License
-
-using System;
-using System.Collections.Generic;
-using System.Runtime.InteropServices;
-
-using OpenTK.Graphics.ES11;
-
-using Microsoft.Xna.Framework;
-
-namespace Microsoft.Xna.Framework.Graphics
-{	
-    public class GraphicsDevice : IDisposable
-    {
-		private All _preferedFilter;
-		private int _activeTexture = -1;
-		private Viewport _viewport;
-		
-		private bool _isDisposed = false;
-		public TextureCollection Textures { get; set; }
-		private BlendState _blendState = BlendState.Opaque;
-		private DepthStencilState _depthStencilState = DepthStencilState.Default;
-		private SamplerStateCollection _samplerStates = new SamplerStateCollection ();
-        internal List<IntPtr> _pointerCache = new List<IntPtr>();
-        private VertexBuffer _vertexBuffer = null;
-        private IndexBuffer _indexBuffer = null;
-
-        public RasterizerState RasterizerState { get; set; }
-		
-		private RenderTargetBinding[] currentRenderTargets;
-		
-		internal All PreferedFilter 
-		{
-			get 
-			{
-				return _preferedFilter;
-			}
-			set 
-			{
-				_preferedFilter = value;
-			}
-		
-		}
-		
-		internal int ActiveTexture
-		{
-			get 
-			{
-				return _activeTexture;
-			}
-			set 
-			{
-				_activeTexture = value;
-			}
-		}
-		
-		public bool IsDisposed 
-		{ 
-			get
-			{
-				return _isDisposed;
-			}
-		}
-				
-		public GraphicsDevice()
-        {	
-			// Initialize the main viewport
-			_viewport = new Viewport();
-			_viewport.X = 0;
-			_viewport.Y = 0;						
-			_viewport.Width = DisplayMode.Width;
-			_viewport.Height = DisplayMode.Height;
-			_viewport.MinDepth = 0.0f;
-			_viewport.MaxDepth = 1.0f;
-			
-			// Init RasterizerState
-			RasterizerState = new RasterizerState();
-        }
-
-		public BlendState BlendState {
-			get { return _blendState; }
-			set { 
-				// ToDo check for invalid state
-				_blendState = value;
-			}
-		}
-
-		public DepthStencilState DepthStencilState {
-			get { return _depthStencilState; }
-			set { 
-				_depthStencilState = value;
-			}
-		}
-
-		public SamplerStateCollection SamplerStates { 
-			get {
-				var temp = _samplerStates;
-				return temp;
-			} 
-		}
-        public void Clear(Color color)
-        {
-			Vector4 vector = color.ToEAGLColor();			
-			GL.ClearColor (vector.X,vector.Y,vector.Z,vector.W);
-			GL.Clear ((uint) All.ColorBufferBit);
-        }
-
-        public void Clear(ClearOptions options, Color color, float depth, int stencil)
-        {
-			Clear(options,color.ToEAGLColor(),depth,stencil);
-        }
-
-        public void Clear(ClearOptions options, Vector4 color, float depth, int stencil)
-        {
-			GL.ClearColor(color.X, color.Y, color.Z, color.W);
-			GL.ClearDepth(depth);
-			GL.ClearStencil(stencil);
-			GL.Clear((uint) (ClearBufferMask.ColorBufferBit| ClearBufferMask.DepthBufferBit | ClearBufferMask.StencilBufferBit));
-        }
-
-        public void Clear(ClearOptions options, Color color, float depth, int stencil, Rectangle[] regions)
-        {
-			throw new NotImplementedException();
-        }
-
-        public void Clear(ClearOptions options, Vector4 color, float depth, int stencil, Rectangle[] regions)
-        {
-			throw new NotImplementedException();
-        }
-
-		public void Dispose()
-		{
-			_isDisposed = true;
-		}
-		
-		protected virtual void Dispose(bool aReleaseEverything)
-		{
-			if (aReleaseEverything)
-			{
-				
-			}
-			
-			_isDisposed = true;
-		}
-		
-        public void Present()
-        {
-			GL.Flush();
-        }
-		
-        public void Present(Rectangle? sourceRectangle, Rectangle? destinationRectangle, IntPtr overrideWindowHandle)
-        {
-  			throw new NotImplementedException();
-		}
-				
-        public void Reset()
-        {
-			throw new NotImplementedException();
-        }
-
-        public void Reset(Microsoft.Xna.Framework.Graphics.PresentationParameters presentationParameters)
-        {
-			throw new NotImplementedException();
-        }
-
-        public void Reset(Microsoft.Xna.Framework.Graphics.PresentationParameters presentationParameters, GraphicsAdapter graphicsAdapter)
-        {
-			throw new NotImplementedException();
-        }
-
-        public Microsoft.Xna.Framework.Graphics.DisplayMode DisplayMode
-        {
-            get
-            {
-                return GraphicsAdapter.DefaultAdapter.CurrentDisplayMode;
-            }
-        }
-
-        public Microsoft.Xna.Framework.Graphics.GraphicsDeviceCapabilities GraphicsDeviceCapabilities
-        {
-            get
-            {
-                throw new NotImplementedException();
-            }
-        }
-
-        public Microsoft.Xna.Framework.Graphics.GraphicsDeviceStatus GraphicsDeviceStatus
-        {
-            get
-            {
-                throw new NotImplementedException();
-            }
-        }
-
-        public Microsoft.Xna.Framework.Graphics.PresentationParameters PresentationParameters
-        {
-            get;
-			set;
-        }
-
-        public Microsoft.Xna.Framework.Graphics.Viewport Viewport
-        {
-            get
-            {
-				return _viewport;
-			}
-			set
-			{
-				_viewport = value;
-			}
-		}	
-		
-		public Microsoft.Xna.Framework.Graphics.GraphicsProfile GraphicsProfile 
-		{ 
-			get; 
-			set;
-		}	
-		
-		public VertexDeclaration VertexDeclaration 
-		{ 
-			get; 
-			set; 
-		}
-			
-		Rectangle _scissorRectangle;
-		public Rectangle ScissorRectangle 
-		{ 
-			get
-			{
-				return _scissorRectangle;
-			}
-			set
-			{
-				_scissorRectangle = value;
-				
-				switch (this.PresentationParameters.DisplayOrientation )
-				{
-					case DisplayOrientation.Portrait :
-					{	
-						_scissorRectangle.Y = _viewport.Height - _scissorRectangle.Y - _scissorRectangle.Height;
-						break;
-					}
-					
-					case DisplayOrientation.LandscapeLeft :
-					{								
-						var x = _scissorRectangle.X;
-						_scissorRectangle.X = _viewport.Width - _scissorRectangle.Height - _scissorRectangle.Y;
-						_scissorRectangle.Y = _viewport.Height - _scissorRectangle.Width - x;
-					
-						// Swap Width and Height
-						var w = _scissorRectangle.Width;
-						_scissorRectangle.Width = _scissorRectangle.Height;
-						_scissorRectangle.Height = w;	
-						break;
-					}
-					
-					case DisplayOrientation.LandscapeRight :
-					{			
-						// Swap X and Y
-						var x = _scissorRectangle.X;
-						_scissorRectangle.X = _scissorRectangle.Y;
-						_scissorRectangle.Y = x;
-						
-						// Swap Width and Height
-						var w = _scissorRectangle.Width;
-						_scissorRectangle.Width = _scissorRectangle.Height;
-						_scissorRectangle.Height = w;
-						break;
-					}					
-					
-					case DisplayOrientation.PortraitUpsideDown :
-					{		
-						_scissorRectangle.Y = _viewport.Height - _scissorRectangle.Height - _scissorRectangle.Y;
-						_scissorRectangle.X = _viewport.Width - _scissorRectangle.Width - _scissorRectangle.X;
-						break;
-					}
-					
-					case DisplayOrientation.Default :
-					{
-						_scissorRectangle.Y = _viewport.Height - _scissorRectangle.Y - _scissorRectangle.Height;
-						break;
-					}
-				}
-			}
-		}
-		
-		public void SetRenderTarget (RenderTarget2D renderTarget)
-		{
-			if (renderTarget == null) 
-			{
-                GL.Oes.BindFramebuffer(All.FramebufferOes, framebufferId);
-				// Detach the render buffers.
-				GL.Oes.FramebufferRenderbuffer(All.FramebufferOes, All.DepthAttachmentOes,
-						All.RenderbufferOes, 0);
-				// delete the RBO's
-				GL.Oes.DeleteRenderbuffers(renderBufferIDs.Length,renderBufferIDs);				
-				// Set the frame buffer back to the system window buffer
-				GL.Oes.BindFramebuffer(All.FramebufferOes, 0);
-                // delete the FBO
-                GL.Oes.DeleteFramebuffers(1, ref framebufferId);
-			}
-			else {
-				SetRenderTargets(new RenderTargetBinding(renderTarget));
-			}
-		}
-		
-		private int framebufferId = -1;
-		int[] renderBufferIDs;
-		
-		public void SetRenderTargets (params RenderTargetBinding[] renderTargets) 
-		{
-			
-			currentRenderTargets = renderTargets;
-			
-			if (currentRenderTargets != null) {
-				
-				// http://www.songho.ca/opengl/gl_fbo.html
-				
-				// create framebuffer
-				GL.Oes.GenFramebuffers(1, ref framebufferId);
-				GL.Oes.BindFramebuffer(All.FramebufferOes, framebufferId);
-				
-				renderBufferIDs = new int[currentRenderTargets.Length];
-				GL.Oes.GenRenderbuffers(currentRenderTargets.Length, renderBufferIDs);
-				
-				for (int i = 0; i < currentRenderTargets.Length; i++) {
-					RenderTarget2D target = (RenderTarget2D)currentRenderTargets[0].RenderTarget;
-					
-					// attach the texture to FBO color attachment point
-					GL.Oes.FramebufferTexture2D(All.FramebufferOes, All.ColorAttachment0Oes,All.Texture2D, target.ID,0);
-					
-					// create a renderbuffer object to store depth info
-					GL.Oes.BindRenderbuffer(All.RenderbufferOes, renderBufferIDs[i]);
-					GL.Oes.RenderbufferStorage(All.RenderbufferOes, All.DepthComponent16Oes,target.Width, target.Height);					
-					// attach the renderbuffer to depth attachment point
-					GL.Oes.FramebufferRenderbuffer(All.FramebufferOes, All.DepthAttachmentOes, All.RenderbufferOes, renderBufferIDs[i]);
-                    //GL.Clear((uint)All.ColorBufferBit);
-				}
-				
-				All status = GL.Oes.CheckFramebufferStatus(All.FramebufferOes);
-				
-				if (status != All.FramebufferCompleteOes)
-					throw new Exception("Error creating framebuffer: " + status);
-				//GL.ClearColor (Color4.Transparent);
-				//GL.Clear((int)(All.ColorBufferBit | All.DepthBufferBit));
-				
-			}
-			
-			
-		}
-		
-		public void ResolveBackBuffer( ResolveTexture2D resolveTexture )
-		{
-		}
-		
-        public All PrimitiveTypeGL11(PrimitiveType primitiveType)
-        {
-            switch (primitiveType)
-            {
-                case PrimitiveType.LineList:
-                    return All.Lines;
-                case PrimitiveType.LineStrip:
-                    return All.LineStrip;
-                case PrimitiveType.TriangleList:
-                    return All.Triangles;
-                case PrimitiveType.TriangleStrip:
-                    return All.TriangleStrip;
-            }
-
-            throw new NotImplementedException();
-        }
-
-        public void SetVertexBuffer(VertexBuffer vertexBuffer)
-        {
-            _vertexBuffer = vertexBuffer;
-            GL.BindBuffer(All.ArrayBuffer, vertexBuffer._bufferStore);
-        }
-
-        private void SetIndexBuffer(IndexBuffer indexBuffer)
-        {
-            _indexBuffer = indexBuffer;
-            GL.BindBuffer(All.ElementArrayBuffer, indexBuffer._bufferStore);
-        }
-
-        public IndexBuffer Indices { set { SetIndexBuffer(value); } }
-
-        public void DrawIndexedPrimitives(PrimitiveType primitiveType, int baseVertex, int minVertexIndex, int numbVertices, int startIndex, int primitiveCount)
-        {
-            if (minVertexIndex > 0 || baseVertex > 0)
-                throw new NotImplementedException("baseVertex > 0 and minVertexIndex > 0 are not supported");
-
-            var vd = VertexDeclaration.FromType(_vertexBuffer._type);
-            // Hmm, can the pointer here be changed with baseVertex?
-            VertexDeclaration.PrepareForUse(vd, IntPtr.Zero);
-
-            GL.DrawElements(PrimitiveTypeGL11(primitiveType), _indexBuffer._count, All.UnsignedShort, new IntPtr(startIndex));
-        }
-
-        public void DrawUserPrimitives<T>(PrimitiveType primitiveType, T[] vertexData, int vertexOffset, int primitiveCount) where T : struct, IVertexType
-        {
-            // Unbind the VBOs
-            GL.BindBuffer(All.ArrayBuffer, 0);
-            GL.BindBuffer(All.ElementArrayBuffer, 0);
-			
-            var vd = VertexDeclaration.FromType(typeof(T));
-
-            IntPtr arrayStart = GCHandle.Alloc(vertexData, GCHandleType.Pinned).AddrOfPinnedObject();
-
-            if (vertexOffset > 0)
-                arrayStart = new IntPtr(arrayStart.ToInt32() + (vertexOffset * vd.VertexStride));
-
-            VertexDeclaration.PrepareForUse(vd, arrayStart);
-
-            GL.DrawArrays(PrimitiveTypeGL11(primitiveType), vertexOffset, getElementCountArray(primitiveType, primitiveCount));
-        }
-
-        public void DrawPrimitives(PrimitiveType primitiveType, int vertexStart, int primitiveCount)
-        {
-            var vd = VertexDeclaration.FromType(_vertexBuffer._type);
-            VertexDeclaration.PrepareForUse(vd, IntPtr.Zero);
-
-            GL.DrawArrays(PrimitiveTypeGL11(primitiveType), vertexStart, getElementCountArray(primitiveType, primitiveCount));
-        }
-
-        public void DrawUserIndexedPrimitives<T>(PrimitiveType primitiveType, T[] vertexData, int vertexOffset, int vertexCount, int[] indexData, int indexOffset, int primitiveCount) where T : IVertexType
-        {
-            // Unbind the VBOs
-            GL.BindBuffer(All.ArrayBuffer, 0);
-            GL.BindBuffer(All.ElementArrayBuffer, 0);
-
-            var vd = VertexDeclaration.FromType(typeof(T));
-
-            IntPtr arrayStart = GCHandle.Alloc(vertexData, GCHandleType.Pinned).AddrOfPinnedObject();
-
-            if (vertexOffset > 0)
-                arrayStart = new IntPtr(arrayStart.ToInt32() + (vertexOffset * vd.VertexStride));
-
-            VertexDeclaration.PrepareForUse(vd, arrayStart);
-
-            GL.DrawArrays(PrimitiveTypeGL11(primitiveType), vertexOffset, getElementCountArray(primitiveType, primitiveCount));
-        }
-
-        public int getElementCountArray(PrimitiveType primitiveType, int primitiveCount)
-        {
-            //TODO: Overview the calculation
-            switch (primitiveType)
-            {
-                case PrimitiveType.LineList:
-                    return primitiveCount * 2;
-                case PrimitiveType.LineStrip:
-                    return 3 + (primitiveCount - 1); // ???
-                case PrimitiveType.TriangleList:
-                    return primitiveCount * 2;
-                case PrimitiveType.TriangleStrip:
-                    return 3 + (primitiveCount - 1); // ???
-            }
-
-            throw new NotSupportedException();
-        }
-
-	}
-}
-
-=======
-#region License
-/*
-Microsoft Public License (Ms-PL)
-MonoGame - Copyright © 2009 The MonoGame Team
-
-All rights reserved.
-
-This license governs use of the accompanying software. If you use the software, you accept this license. If you do not
-accept the license, do not use the software.
-
-1. Definitions
-The terms "reproduce," "reproduction," "derivative works," and "distribution" have the same meaning here as under 
-U.S. copyright law.
-
-A "contribution" is the original software, or any additions or changes to the software.
-A "contributor" is any person that distributes its contribution under this license.
-"Licensed patents" are a contributor's patent claims that read directly on its contribution.
-
-2. Grant of Rights
-(A) Copyright Grant- Subject to the terms of this license, including the license conditions and limitations in section 3, 
-each contributor grants you a non-exclusive, worldwide, royalty-free copyright license to reproduce its contribution, prepare derivative works of its contribution, and distribute its contribution or any derivative works that you create.
-(B) Patent Grant- Subject to the terms of this license, including the license conditions and limitations in section 3, 
-each contributor grants you a non-exclusive, worldwide, royalty-free license under its licensed patents to make, have made, use, sell, offer for sale, import, and/or otherwise dispose of its contribution in the software or derivative works of the contribution in the software.
-
-3. Conditions and Limitations
-(A) No Trademark License- This license does not grant you rights to use any contributors' name, logo, or trademarks.
-(B) If you bring a patent claim against any contributor over patents that you claim are infringed by the software, 
-your patent license from such contributor to the software ends automatically.
-(C) If you distribute any portion of the software, you must retain all copyright, patent, trademark, and attribution 
-notices that are present in the software.
-(D) If you distribute any portion of the software in source code form, you may do so only under this license by including 
-a complete copy of this license with your distribution. If you distribute any portion of the software in compiled or object 
-code form, you may only do so under a license that complies with this license.
-(E) The software is licensed "as-is." You bear the risk of using it. The contributors give no express warranties, guarantees
-or conditions. You may have additional consumer rights under your local laws which this license cannot change. To the extent
-permitted under your local laws, the contributors exclude the implied warranties of merchantability, fitness for a particular
-purpose and non-infringement.
-*/
-#endregion License
-
-using System;
-using System.Collections.Generic;
-using System.Runtime.InteropServices;
-
-using OpenTK.Graphics.ES11;
-
-using Microsoft.Xna.Framework;
-
-namespace Microsoft.Xna.Framework.Graphics
-{	
-    public class GraphicsDevice : IDisposable
-    {
-		private All _preferedFilter;
-		private int _activeTexture = -1;
-		private Viewport _viewport;
-		
-		private bool _isDisposed = false;
-		public TextureCollection Textures { get; set; }
-		private BlendState _blendState = BlendState.Opaque;
-		private DepthStencilState _depthStencilState = DepthStencilState.Default;
-		private SamplerStateCollection _samplerStates = new SamplerStateCollection ();
-        internal List<IntPtr> _pointerCache = new List<IntPtr>();
-        private VertexBuffer _vertexBuffer = null;
-        private IndexBuffer _indexBuffer = null;
-
-        public RasterizerState RasterizerState { get; set; }
-		
-		private RenderTargetBinding[] currentRenderTargets;
-		
-		internal All PreferedFilter 
-		{
-			get 
-			{
-				return _preferedFilter;
-			}
-			set 
-			{
-				_preferedFilter = value;
-			}
-		
-		}
-		
-		internal int ActiveTexture
-		{
-			get 
-			{
-				return _activeTexture;
-			}
-			set 
-			{
-				_activeTexture = value;
-			}
-		}
-		
-		public bool IsDisposed 
-		{ 
-			get
-			{
-				return _isDisposed;
-			}
-		}
-				
-		public GraphicsDevice()
-        {	
-			// Initialize the main viewport
-			_viewport = new Viewport();
-			_viewport.X = 0;
-			_viewport.Y = 0;						
-			_viewport.Width = DisplayMode.Width;
-			_viewport.Height = DisplayMode.Height;
-			_viewport.MinDepth = 0.0f;
-			_viewport.MaxDepth = 1.0f;
-			
-			// Init RasterizerState
-			RasterizerState = new RasterizerState();
-        }
-
-		public BlendState BlendState {
-			get { return _blendState; }
-			set { 
-				// ToDo check for invalid state
-				_blendState = value;
-			}
-		}
-
-		public DepthStencilState DepthStencilState {
-			get { return _depthStencilState; }
-			set { 
-				_depthStencilState = value;
-			}
-		}
-
-		public SamplerStateCollection SamplerStates { 
-			get {
-				var temp = _samplerStates;
-				return temp;
-			} 
-		}
-        public void Clear(Color color)
-        {
-			Vector4 vector = color.ToEAGLColor();			
-			GL.ClearColor (vector.X,vector.Y,vector.Z,vector.W);
-			GL.Clear ((uint) All.ColorBufferBit);
-        }
-
-        public void Clear(ClearOptions options, Color color, float depth, int stencil)
-        {
-			Clear(options,color.ToEAGLColor(),depth,stencil);
-        }
-
-        public void Clear(ClearOptions options, Vector4 color, float depth, int stencil)
-        {
-			GL.ClearColor(color.X, color.Y, color.Z, color.W);
-			GL.ClearDepth(depth);
-			GL.ClearStencil(stencil);
-			GL.Clear((uint) (ClearBufferMask.ColorBufferBit| ClearBufferMask.DepthBufferBit | ClearBufferMask.StencilBufferBit));
-        }
-
-        public void Clear(ClearOptions options, Color color, float depth, int stencil, Rectangle[] regions)
-        {
-			throw new NotImplementedException();
-        }
-
-        public void Clear(ClearOptions options, Vector4 color, float depth, int stencil, Rectangle[] regions)
-        {
-			throw new NotImplementedException();
-        }
-
-		public void Dispose()
-		{
-			_isDisposed = true;
-		}
-		
-		protected virtual void Dispose(bool aReleaseEverything)
-		{
-			if (aReleaseEverything)
-			{
-				
-			}
-			
-			_isDisposed = true;
-		}
-		
-        public void Present()
-        {
-			GL.Flush();
-        }
-		
-        public void Present(Rectangle? sourceRectangle, Rectangle? destinationRectangle, IntPtr overrideWindowHandle)
-        {
-  			throw new NotImplementedException();
-		}
-				
-        public void Reset()
-        {
-			throw new NotImplementedException();
-        }
-
-        public void Reset(Microsoft.Xna.Framework.Graphics.PresentationParameters presentationParameters)
-        {
-			throw new NotImplementedException();
-        }
-
-        public void Reset(Microsoft.Xna.Framework.Graphics.PresentationParameters presentationParameters, GraphicsAdapter graphicsAdapter)
-        {
-			throw new NotImplementedException();
-        }
-
-        public Microsoft.Xna.Framework.Graphics.DisplayMode DisplayMode
-        {
-            get
-            {
-                return GraphicsAdapter.DefaultAdapter.CurrentDisplayMode;
-            }
-        }
-
-        public Microsoft.Xna.Framework.Graphics.GraphicsDeviceCapabilities GraphicsDeviceCapabilities
-        {
-            get
-            {
-                throw new NotImplementedException();
-            }
-        }
-
-        public Microsoft.Xna.Framework.Graphics.GraphicsDeviceStatus GraphicsDeviceStatus
-        {
-            get
-            {
-                throw new NotImplementedException();
-            }
-        }
-
-        public Microsoft.Xna.Framework.Graphics.PresentationParameters PresentationParameters
-        {
-            get;
-			set;
-        }
-
-        public Microsoft.Xna.Framework.Graphics.Viewport Viewport
-        {
-            get
-            {
-				return _viewport;
-			}
-			set
-			{
-				_viewport = value;
-			}
-		}	
-		
-		public Microsoft.Xna.Framework.Graphics.GraphicsProfile GraphicsProfile 
-		{ 
-			get; 
-			set;
-		}	
-		
-		public VertexDeclaration VertexDeclaration 
-		{ 
-			get; 
-			set; 
-		}
-			
-		Rectangle _scissorRectangle;
-		public Rectangle ScissorRectangle 
-		{ 
-			get
-			{
-				return _scissorRectangle;
-			}
-			set
-			{
-				_scissorRectangle = value;
-				
-				switch (this.PresentationParameters.DisplayOrientation )
-				{
-					case DisplayOrientation.Portrait :
-					{	
-						_scissorRectangle.Y = _viewport.Height - _scissorRectangle.Y - _scissorRectangle.Height;
-						break;
-					}
-					
-					case DisplayOrientation.LandscapeLeft :
-					{								
-						var x = _scissorRectangle.X;
-						_scissorRectangle.X = _viewport.Width - _scissorRectangle.Height - _scissorRectangle.Y;
-						_scissorRectangle.Y = _viewport.Height - _scissorRectangle.Width - x;
-					
-						// Swap Width and Height
-						var w = _scissorRectangle.Width;
-						_scissorRectangle.Width = _scissorRectangle.Height;
-						_scissorRectangle.Height = w;	
-						break;
-					}
-					
-					case DisplayOrientation.LandscapeRight :
-					{			
-						// Swap X and Y
-						var x = _scissorRectangle.X;
-						_scissorRectangle.X = _scissorRectangle.Y;
-						_scissorRectangle.Y = x;
-						
-						// Swap Width and Height
-						var w = _scissorRectangle.Width;
-						_scissorRectangle.Width = _scissorRectangle.Height;
-						_scissorRectangle.Height = w;
-						break;
-					}					
-					
-					case DisplayOrientation.PortraitUpsideDown :
-					{		
-						_scissorRectangle.Y = _viewport.Height - _scissorRectangle.Height - _scissorRectangle.Y;
-						_scissorRectangle.X = _viewport.Width - _scissorRectangle.Width - _scissorRectangle.X;
-						break;
-					}
-					
-					case DisplayOrientation.Default :
-					{
-						_scissorRectangle.Y = _viewport.Height - _scissorRectangle.Y - _scissorRectangle.Height;
-						break;
-					}
-				}
-			}
-		}
-		
-		public void SetRenderTarget (RenderTarget2D renderTarget)
-		{
-			// We check if the rendertarget being passed is null or if we already have a rendertarget
-			// NetRumble sample does not set the the renderTarget to null before setting another
-			// rendertarget.  We handle that by checking first if we have a current render target set
-			// if we do then we unbind the current rendertarget, reset the viewport and set the
-			// rendertarget to the new one being passed if it is not null
-			if (renderTarget == null || currentRenderTargets != null)
-			{
-				// Detach the render buffers.
-				GL.Oes.FramebufferRenderbuffer(All.FramebufferOes, All.DepthAttachmentOes,
-						All.RenderbufferOes, 0);
-				
-				// delete the RBO's
-				GL.Oes.DeleteRenderbuffers(renderBufferIDs.Length,renderBufferIDs);
-				
-				// delete the FBO
-				GL.Oes.DeleteFramebuffers(frameBufferIDs.Length, frameBufferIDs);
-				
-				// Set the frame buffer back to the system window buffer
-				GL.Oes.BindFramebuffer(All.FramebufferOes, originalFbo);
-
-				// We need to reset our GraphicsDevice viewport back to what it was
-				// before rendering.
-				Viewport = savedViewport;
-
-				if (renderTarget == null)
-					currentRenderTargets = null;
-				else {
-					SetRenderTargets(new RenderTargetBinding(renderTarget));
-				}
-			}
-			else {
-				SetRenderTargets(new RenderTargetBinding(renderTarget));
-			}
-		}
-		
-		int[] frameBufferIDs;
-		int[] renderBufferIDs;
-		int originalFbo = -1;
-		
-		// TODO: We need to come up with a state save and restore of the GraphicsDevice
-		//  This would probably work with a Stack that allows pushing and popping of the current
-		//  Graphics device state.
-		//  Right now here is the list of state values that should be implemented
-		//  Viewport - Used for RenderTargets
-		//  Depth and Stencil formats	- To be determined
-		Viewport savedViewport;
-		
-		public void SetRenderTargets (params RenderTargetBinding[] renderTargets) 
-		{
-			
-			currentRenderTargets = renderTargets;
-			
-			if (currentRenderTargets != null) 
-			{				
-				// TODO: For speed we need to consider using FBO switching instead
-				// of multiple FBO's if they are the same size.
-				
-				// http://www.songho.ca/opengl/gl_fbo.html
-				
-				// Get the currently bound frame buffer object. On most platforms this just gives 0.				
-				GL.GetInteger(All.FramebufferBindingOes, ref originalFbo);
-				
-				frameBufferIDs = new int[currentRenderTargets.Length];
-				
-				renderBufferIDs = new int[currentRenderTargets.Length];
-				GL.Oes.GenRenderbuffers(currentRenderTargets.Length, renderBufferIDs);
-				
-				for (int i = 0; i < currentRenderTargets.Length; i++) 
-				{
-					RenderTarget2D target = (RenderTarget2D)currentRenderTargets[i].RenderTarget;
-					
-					// create a renderbuffer object to store depth info
-					GL.Oes.BindRenderbuffer(All.RenderbufferOes, renderBufferIDs[i]);
-					
-					ClearOptions clearOptions = ClearOptions.Target | ClearOptions.DepthBuffer;
-					
-					switch (target.DepthStencilFormat) 
-					{
-						case DepthFormat.Depth16:
-							GL.Oes.RenderbufferStorage(All.RenderbufferOes, All.DepthComponent16Oes,
-							target.Width, target.Height);
-							break;
-						case DepthFormat.Depth24:
-							GL.Oes.RenderbufferStorage(All.RenderbufferOes, All.DepthComponent24Oes,
-							target.Width, target.Height);
-							break;
-						case DepthFormat.Depth24Stencil8:
-							GL.Oes.RenderbufferStorage(All.RenderbufferOes, All.Depth24Stencil8Oes,
-							target.Width, target.Height);
-							GL.Oes.FramebufferRenderbuffer(All.FramebufferOes, All.StencilAttachmentOes,
-							All.RenderbufferOes, renderBufferIDs[i]);
-							clearOptions = clearOptions | ClearOptions.Stencil;
-							break;
-						default :
-							GL.Oes.RenderbufferStorage(All.RenderbufferOes, All.DepthComponent24Oes,
-							target.Width, target.Height);
-							break;
-					}					
-					
-					// create framebuffer
-					GL.Oes.GenFramebuffers(1, ref frameBufferIDs[i]);
-					GL.Oes.BindFramebuffer(All.FramebufferOes, frameBufferIDs[i]);
-					
-					// attach the texture to FBO color attachment point
-					GL.Oes.FramebufferTexture2D(All.FramebufferOes, All.ColorAttachment0Oes, All.Texture2D, target.ID, 0);
-					
-					// attach the renderbuffer to depth attachment point
-					GL.Oes.FramebufferRenderbuffer(All.FramebufferOes, All.DepthAttachmentOes,
-							All.RenderbufferOes, renderBufferIDs[i]);							
-					
-					if (target.RenderTargetUsage == RenderTargetUsage.DiscardContents)
-						Clear (clearOptions, Color.Transparent, 0, 0);
-					
-					GL.Oes.BindRenderbuffer(All.FramebufferOes, originalFbo);
-						
-				}
-				
-				All status = GL.Oes.CheckFramebufferStatus(All.FramebufferOes);
-				
-				if (status != All.FramebufferCompleteOes)
-					throw new Exception("Error creating framebuffer: " + status);
-				
-				// We need to start saving off the ViewPort and setting the current ViewPort to
-				// the width and height of the texture.  Then when we pop off the rendertarget
-				// it needs to be reset.  This causes drawing problems if we do not set the viewport.
-				// Makes sense once you follow the flow (hits head on desk)
-				// For an example of this take a look at NetRumble's sample for the BloomPostprocess
-
-				// Save off the current viewport to be reset later
-				savedViewport = Viewport;
-
-				// Create a new Viewport
-				Viewport renderTargetViewPort = new Viewport();
-
-				// Set the new viewport to the width and height of the render target
-				Texture2D target2 = (Texture2D)currentRenderTargets[0].RenderTarget;
-				renderTargetViewPort.Width = target2.Width;
-				renderTargetViewPort.Height = target2.Height;
-
-				// now we set our viewport to the new rendertarget viewport just created.
-				Viewport = renderTargetViewPort;				
-			}
-		}
-		
-		public void ResolveBackBuffer( ResolveTexture2D resolveTexture )
-		{
-		}
-		
-        public All PrimitiveTypeGL11(PrimitiveType primitiveType)
-        {
-            switch (primitiveType)
-            {
-                case PrimitiveType.LineList:
-                    return All.Lines;
-                case PrimitiveType.LineStrip:
-                    return All.LineStrip;
-                case PrimitiveType.TriangleList:
-                    return All.Triangles;
-                case PrimitiveType.TriangleStrip:
-                    return All.TriangleStrip;
-            }
-
-            throw new NotImplementedException();
-        }
-
-        public void SetVertexBuffer(VertexBuffer vertexBuffer)
-        {
-            _vertexBuffer = vertexBuffer;
-            GL.BindBuffer(All.ArrayBuffer, vertexBuffer._bufferStore);
-        }
-
-        private void SetIndexBuffer(IndexBuffer indexBuffer)
-        {
-            _indexBuffer = indexBuffer;
-            GL.BindBuffer(All.ElementArrayBuffer, indexBuffer._bufferStore);
-        }
-
-        public IndexBuffer Indices { set { SetIndexBuffer(value); } }
-
-        public void DrawIndexedPrimitives(PrimitiveType primitiveType, int baseVertex, int minVertexIndex, int numbVertices, int startIndex, int primitiveCount)
-        {
-            if (minVertexIndex > 0 || baseVertex > 0)
-                throw new NotImplementedException("baseVertex > 0 and minVertexIndex > 0 are not supported");
-
-            var vd = VertexDeclaration.FromType(_vertexBuffer._type);
-            // Hmm, can the pointer here be changed with baseVertex?
-            VertexDeclaration.PrepareForUse(vd, IntPtr.Zero);
-
-            GL.DrawElements(PrimitiveTypeGL11(primitiveType), _indexBuffer._count, All.UnsignedShort, new IntPtr(startIndex));
-        }
-
-        public void DrawUserPrimitives<T>(PrimitiveType primitiveType, T[] vertexData, int vertexOffset, int primitiveCount) where T : struct, IVertexType
-        {
-            // Unbind the VBOs
-            GL.BindBuffer(All.ArrayBuffer, 0);
-            GL.BindBuffer(All.ElementArrayBuffer, 0);
-			
-            var vd = VertexDeclaration.FromType(typeof(T));
-
-            IntPtr arrayStart = GCHandle.Alloc(vertexData, GCHandleType.Pinned).AddrOfPinnedObject();
-
-            if (vertexOffset > 0)
-                arrayStart = new IntPtr(arrayStart.ToInt32() + (vertexOffset * vd.VertexStride));
-
-            VertexDeclaration.PrepareForUse(vd, arrayStart);
-
-            GL.DrawArrays(PrimitiveTypeGL11(primitiveType), vertexOffset, getElementCountArray(primitiveType, primitiveCount));
-        }
-
-        public void DrawPrimitives(PrimitiveType primitiveType, int vertexStart, int primitiveCount)
-        {
-            var vd = VertexDeclaration.FromType(_vertexBuffer._type);
-            VertexDeclaration.PrepareForUse(vd, IntPtr.Zero);
-
-            GL.DrawArrays(PrimitiveTypeGL11(primitiveType), vertexStart, getElementCountArray(primitiveType, primitiveCount));
-        }
-
-        public void DrawUserIndexedPrimitives<T>(PrimitiveType primitiveType, T[] vertexData, int vertexOffset, int vertexCount, int[] indexData, int indexOffset, int primitiveCount) where T : IVertexType
-        {
-            // Unbind the VBOs
-            GL.BindBuffer(All.ArrayBuffer, 0);
-            GL.BindBuffer(All.ElementArrayBuffer, 0);
-
-            var vd = VertexDeclaration.FromType(typeof(T));
-
-            IntPtr arrayStart = GCHandle.Alloc(vertexData, GCHandleType.Pinned).AddrOfPinnedObject();
-
-            if (vertexOffset > 0)
-                arrayStart = new IntPtr(arrayStart.ToInt32() + (vertexOffset * vd.VertexStride));
-
-            VertexDeclaration.PrepareForUse(vd, arrayStart);
-
-            GL.DrawArrays(PrimitiveTypeGL11(primitiveType), vertexOffset, getElementCountArray(primitiveType, primitiveCount));
-        }
-
-        public int getElementCountArray(PrimitiveType primitiveType, int primitiveCount)
-        {
-            //TODO: Overview the calculation
-            switch (primitiveType)
-            {
-                case PrimitiveType.LineList:
-                    return primitiveCount * 2;
-                case PrimitiveType.LineStrip:
-                    return 3 + (primitiveCount - 1); // ???
-                case PrimitiveType.TriangleList:
-                    return primitiveCount * 2;
-                case PrimitiveType.TriangleStrip:
-                    return 3 + (primitiveCount - 1); // ???
-            }
-
-            throw new NotSupportedException();
-        }
-
-	}
-}
->>>>>>> 61d75b25
+#region License
+/*
+Microsoft Public License (Ms-PL)
+MonoGame - Copyright © 2009 The MonoGame Team
+
+All rights reserved.
+
+This license governs use of the accompanying software. If you use the software, you accept this license. If you do not
+accept the license, do not use the software.
+
+1. Definitions
+The terms "reproduce," "reproduction," "derivative works," and "distribution" have the same meaning here as under 
+U.S. copyright law.
+
+A "contribution" is the original software, or any additions or changes to the software.
+A "contributor" is any person that distributes its contribution under this license.
+"Licensed patents" are a contributor's patent claims that read directly on its contribution.
+
+2. Grant of Rights
+(A) Copyright Grant- Subject to the terms of this license, including the license conditions and limitations in section 3, 
+each contributor grants you a non-exclusive, worldwide, royalty-free copyright license to reproduce its contribution, prepare derivative works of its contribution, and distribute its contribution or any derivative works that you create.
+(B) Patent Grant- Subject to the terms of this license, including the license conditions and limitations in section 3, 
+each contributor grants you a non-exclusive, worldwide, royalty-free license under its licensed patents to make, have made, use, sell, offer for sale, import, and/or otherwise dispose of its contribution in the software or derivative works of the contribution in the software.
+
+3. Conditions and Limitations
+(A) No Trademark License- This license does not grant you rights to use any contributors' name, logo, or trademarks.
+(B) If you bring a patent claim against any contributor over patents that you claim are infringed by the software, 
+your patent license from such contributor to the software ends automatically.
+(C) If you distribute any portion of the software, you must retain all copyright, patent, trademark, and attribution 
+notices that are present in the software.
+(D) If you distribute any portion of the software in source code form, you may do so only under this license by including 
+a complete copy of this license with your distribution. If you distribute any portion of the software in compiled or object 
+code form, you may only do so under a license that complies with this license.
+(E) The software is licensed "as-is." You bear the risk of using it. The contributors give no express warranties, guarantees
+or conditions. You may have additional consumer rights under your local laws which this license cannot change. To the extent
+permitted under your local laws, the contributors exclude the implied warranties of merchantability, fitness for a particular
+purpose and non-infringement.
+*/
+#endregion License
+
+using System;
+using System.Collections.Generic;
+using System.Runtime.InteropServices;
+
+using OpenTK.Graphics.ES11;
+
+using Microsoft.Xna.Framework;
+
+namespace Microsoft.Xna.Framework.Graphics
+{	
+    public class GraphicsDevice : IDisposable
+    {
+		private All _preferedFilter;
+		private int _activeTexture = -1;
+		private Viewport _viewport;
+		
+		private bool _isDisposed = false;
+		public TextureCollection Textures { get; set; }
+		private BlendState _blendState = BlendState.Opaque;
+		private DepthStencilState _depthStencilState = DepthStencilState.Default;
+		private SamplerStateCollection _samplerStates = new SamplerStateCollection ();
+        internal List<IntPtr> _pointerCache = new List<IntPtr>();
+        private VertexBuffer _vertexBuffer = null;
+        private IndexBuffer _indexBuffer = null;
+
+        public RasterizerState RasterizerState { get; set; }
+		
+		private RenderTargetBinding[] currentRenderTargets;
+		
+		internal All PreferedFilter 
+		{
+			get 
+			{
+				return _preferedFilter;
+			}
+			set 
+			{
+				_preferedFilter = value;
+			}
+		
+		}
+		
+		internal int ActiveTexture
+		{
+			get 
+			{
+				return _activeTexture;
+			}
+			set 
+			{
+				_activeTexture = value;
+			}
+		}
+		
+		public bool IsDisposed 
+		{ 
+			get
+			{
+				return _isDisposed;
+			}
+		}
+				
+		public GraphicsDevice()
+        {	
+			// Initialize the main viewport
+			_viewport = new Viewport();
+			_viewport.X = 0;
+			_viewport.Y = 0;						
+			_viewport.Width = DisplayMode.Width;
+			_viewport.Height = DisplayMode.Height;
+			_viewport.MinDepth = 0.0f;
+			_viewport.MaxDepth = 1.0f;
+			
+			// Init RasterizerState
+			RasterizerState = new RasterizerState();
+        }
+
+		public BlendState BlendState {
+			get { return _blendState; }
+			set { 
+				// ToDo check for invalid state
+				_blendState = value;
+			}
+		}
+
+		public DepthStencilState DepthStencilState {
+			get { return _depthStencilState; }
+			set { 
+				_depthStencilState = value;
+			}
+		}
+
+		public SamplerStateCollection SamplerStates { 
+			get {
+				var temp = _samplerStates;
+				return temp;
+			} 
+		}
+        public void Clear(Color color)
+        {
+			Vector4 vector = color.ToEAGLColor();			
+			GL.ClearColor (vector.X,vector.Y,vector.Z,vector.W);
+			GL.Clear ((uint) All.ColorBufferBit);
+        }
+
+        public void Clear(ClearOptions options, Color color, float depth, int stencil)
+        {
+			Clear(options,color.ToEAGLColor(),depth,stencil);
+        }
+
+        public void Clear(ClearOptions options, Vector4 color, float depth, int stencil)
+        {
+			GL.ClearColor(color.X, color.Y, color.Z, color.W);
+			GL.ClearDepth(depth);
+			GL.ClearStencil(stencil);
+			GL.Clear((uint) (ClearBufferMask.ColorBufferBit| ClearBufferMask.DepthBufferBit | ClearBufferMask.StencilBufferBit));
+        }
+
+        public void Clear(ClearOptions options, Color color, float depth, int stencil, Rectangle[] regions)
+        {
+			throw new NotImplementedException();
+        }
+
+        public void Clear(ClearOptions options, Vector4 color, float depth, int stencil, Rectangle[] regions)
+        {
+			throw new NotImplementedException();
+        }
+
+		public void Dispose()
+		{
+			_isDisposed = true;
+		}
+		
+		protected virtual void Dispose(bool aReleaseEverything)
+		{
+			if (aReleaseEverything)
+			{
+				
+			}
+			
+			_isDisposed = true;
+		}
+		
+        public void Present()
+        {
+			GL.Flush();
+        }
+		
+        public void Present(Rectangle? sourceRectangle, Rectangle? destinationRectangle, IntPtr overrideWindowHandle)
+        {
+  			throw new NotImplementedException();
+		}
+				
+        public void Reset()
+        {
+			throw new NotImplementedException();
+        }
+
+        public void Reset(Microsoft.Xna.Framework.Graphics.PresentationParameters presentationParameters)
+        {
+			throw new NotImplementedException();
+        }
+
+        public void Reset(Microsoft.Xna.Framework.Graphics.PresentationParameters presentationParameters, GraphicsAdapter graphicsAdapter)
+        {
+			throw new NotImplementedException();
+        }
+
+        public Microsoft.Xna.Framework.Graphics.DisplayMode DisplayMode
+        {
+            get
+            {
+                return GraphicsAdapter.DefaultAdapter.CurrentDisplayMode;
+            }
+        }
+
+        public Microsoft.Xna.Framework.Graphics.GraphicsDeviceCapabilities GraphicsDeviceCapabilities
+        {
+            get
+            {
+                throw new NotImplementedException();
+            }
+        }
+
+        public Microsoft.Xna.Framework.Graphics.GraphicsDeviceStatus GraphicsDeviceStatus
+        {
+            get
+            {
+                throw new NotImplementedException();
+            }
+        }
+
+        public Microsoft.Xna.Framework.Graphics.PresentationParameters PresentationParameters
+        {
+            get;
+			set;
+        }
+
+        public Microsoft.Xna.Framework.Graphics.Viewport Viewport
+        {
+            get
+            {
+				return _viewport;
+			}
+			set
+			{
+				_viewport = value;
+			}
+		}	
+		
+		public Microsoft.Xna.Framework.Graphics.GraphicsProfile GraphicsProfile 
+		{ 
+			get; 
+			set;
+		}	
+		
+		public VertexDeclaration VertexDeclaration 
+		{ 
+			get; 
+			set; 
+		}
+			
+		Rectangle _scissorRectangle;
+		public Rectangle ScissorRectangle 
+		{ 
+			get
+			{
+				return _scissorRectangle;
+			}
+			set
+			{
+				_scissorRectangle = value;
+				
+				switch (this.PresentationParameters.DisplayOrientation )
+				{
+					case DisplayOrientation.Portrait :
+					{	
+						_scissorRectangle.Y = _viewport.Height - _scissorRectangle.Y - _scissorRectangle.Height;
+						break;
+					}
+					
+					case DisplayOrientation.LandscapeLeft :
+					{								
+						var x = _scissorRectangle.X;
+						_scissorRectangle.X = _viewport.Width - _scissorRectangle.Height - _scissorRectangle.Y;
+						_scissorRectangle.Y = _viewport.Height - _scissorRectangle.Width - x;
+					
+						// Swap Width and Height
+						var w = _scissorRectangle.Width;
+						_scissorRectangle.Width = _scissorRectangle.Height;
+						_scissorRectangle.Height = w;	
+						break;
+					}
+					
+					case DisplayOrientation.LandscapeRight :
+					{			
+						// Swap X and Y
+						var x = _scissorRectangle.X;
+						_scissorRectangle.X = _scissorRectangle.Y;
+						_scissorRectangle.Y = x;
+						
+						// Swap Width and Height
+						var w = _scissorRectangle.Width;
+						_scissorRectangle.Width = _scissorRectangle.Height;
+						_scissorRectangle.Height = w;
+						break;
+					}					
+					
+					case DisplayOrientation.PortraitUpsideDown :
+					{		
+						_scissorRectangle.Y = _viewport.Height - _scissorRectangle.Height - _scissorRectangle.Y;
+						_scissorRectangle.X = _viewport.Width - _scissorRectangle.Width - _scissorRectangle.X;
+						break;
+					}
+					
+					case DisplayOrientation.Default :
+					{
+						_scissorRectangle.Y = _viewport.Height - _scissorRectangle.Y - _scissorRectangle.Height;
+						break;
+					}
+				}
+			}
+		}
+		
+		public void SetRenderTarget (RenderTarget2D renderTarget)
+		{
+			// We check if the rendertarget being passed is null or if we already have a rendertarget
+			// NetRumble sample does not set the the renderTarget to null before setting another
+			// rendertarget.  We handle that by checking first if we have a current render target set
+			// if we do then we unbind the current rendertarget, reset the viewport and set the
+			// rendertarget to the new one being passed if it is not null
+			if (renderTarget == null || currentRenderTargets != null)
+			{
+				// Detach the render buffers.
+				GL.Oes.FramebufferRenderbuffer(All.FramebufferOes, All.DepthAttachmentOes,
+						All.RenderbufferOes, 0);
+				
+				// delete the RBO's
+				GL.Oes.DeleteRenderbuffers(renderBufferIDs.Length,renderBufferIDs);
+				
+				// delete the FBO
+				GL.Oes.DeleteFramebuffers(frameBufferIDs.Length, frameBufferIDs);
+				
+				// Set the frame buffer back to the system window buffer
+				GL.Oes.BindFramebuffer(All.FramebufferOes, originalFbo);
+
+				// We need to reset our GraphicsDevice viewport back to what it was
+				// before rendering.
+				Viewport = savedViewport;
+
+				if (renderTarget == null)
+					currentRenderTargets = null;
+				else {
+					SetRenderTargets(new RenderTargetBinding(renderTarget));
+				}
+			}
+			else {
+				SetRenderTargets(new RenderTargetBinding(renderTarget));
+			}
+		}
+		
+		int[] frameBufferIDs;
+		int[] renderBufferIDs;
+		int originalFbo = -1;
+		
+		// TODO: We need to come up with a state save and restore of the GraphicsDevice
+		//  This would probably work with a Stack that allows pushing and popping of the current
+		//  Graphics device state.
+		//  Right now here is the list of state values that should be implemented
+		//  Viewport - Used for RenderTargets
+		//  Depth and Stencil formats	- To be determined
+		Viewport savedViewport;
+		
+		public void SetRenderTargets (params RenderTargetBinding[] renderTargets) 
+		{
+			
+			currentRenderTargets = renderTargets;
+			
+			if (currentRenderTargets != null) 
+			{				
+				// TODO: For speed we need to consider using FBO switching instead
+				// of multiple FBO's if they are the same size.
+				
+				// http://www.songho.ca/opengl/gl_fbo.html
+				
+				// Get the currently bound frame buffer object. On most platforms this just gives 0.				
+				GL.GetInteger(All.FramebufferBindingOes, ref originalFbo);
+				
+				frameBufferIDs = new int[currentRenderTargets.Length];
+				
+				renderBufferIDs = new int[currentRenderTargets.Length];
+				GL.Oes.GenRenderbuffers(currentRenderTargets.Length, renderBufferIDs);
+				
+				for (int i = 0; i < currentRenderTargets.Length; i++) 
+				{
+					RenderTarget2D target = (RenderTarget2D)currentRenderTargets[i].RenderTarget;
+					
+					// create a renderbuffer object to store depth info
+					GL.Oes.BindRenderbuffer(All.RenderbufferOes, renderBufferIDs[i]);
+					
+					ClearOptions clearOptions = ClearOptions.Target | ClearOptions.DepthBuffer;
+					
+					switch (target.DepthStencilFormat) 
+					{
+						case DepthFormat.Depth16:
+							GL.Oes.RenderbufferStorage(All.RenderbufferOes, All.DepthComponent16Oes,
+							target.Width, target.Height);
+							break;
+						case DepthFormat.Depth24:
+							GL.Oes.RenderbufferStorage(All.RenderbufferOes, All.DepthComponent24Oes,
+							target.Width, target.Height);
+							break;
+						case DepthFormat.Depth24Stencil8:
+							GL.Oes.RenderbufferStorage(All.RenderbufferOes, All.Depth24Stencil8Oes,
+							target.Width, target.Height);
+							GL.Oes.FramebufferRenderbuffer(All.FramebufferOes, All.StencilAttachmentOes,
+							All.RenderbufferOes, renderBufferIDs[i]);
+							clearOptions = clearOptions | ClearOptions.Stencil;
+							break;
+						default :
+							GL.Oes.RenderbufferStorage(All.RenderbufferOes, All.DepthComponent24Oes,
+							target.Width, target.Height);
+							break;
+					}					
+					
+					// create framebuffer
+					GL.Oes.GenFramebuffers(1, ref frameBufferIDs[i]);
+					GL.Oes.BindFramebuffer(All.FramebufferOes, frameBufferIDs[i]);
+					
+					// attach the texture to FBO color attachment point
+					GL.Oes.FramebufferTexture2D(All.FramebufferOes, All.ColorAttachment0Oes, All.Texture2D, target.ID, 0);
+					
+					// attach the renderbuffer to depth attachment point
+					GL.Oes.FramebufferRenderbuffer(All.FramebufferOes, All.DepthAttachmentOes,
+							All.RenderbufferOes, renderBufferIDs[i]);							
+					
+					if (target.RenderTargetUsage == RenderTargetUsage.DiscardContents)
+						Clear (clearOptions, Color.Transparent, 0, 0);
+					
+					GL.Oes.BindRenderbuffer(All.FramebufferOes, originalFbo);
+						
+				}
+				
+				All status = GL.Oes.CheckFramebufferStatus(All.FramebufferOes);
+				
+				if (status != All.FramebufferCompleteOes)
+					throw new Exception("Error creating framebuffer: " + status);
+				
+				// We need to start saving off the ViewPort and setting the current ViewPort to
+				// the width and height of the texture.  Then when we pop off the rendertarget
+				// it needs to be reset.  This causes drawing problems if we do not set the viewport.
+				// Makes sense once you follow the flow (hits head on desk)
+				// For an example of this take a look at NetRumble's sample for the BloomPostprocess
+
+				// Save off the current viewport to be reset later
+				savedViewport = Viewport;
+
+				// Create a new Viewport
+				Viewport renderTargetViewPort = new Viewport();
+
+				// Set the new viewport to the width and height of the render target
+				Texture2D target2 = (Texture2D)currentRenderTargets[0].RenderTarget;
+				renderTargetViewPort.Width = target2.Width;
+				renderTargetViewPort.Height = target2.Height;
+
+				// now we set our viewport to the new rendertarget viewport just created.
+				Viewport = renderTargetViewPort;				
+			}
+		}
+		
+		public void ResolveBackBuffer( ResolveTexture2D resolveTexture )
+		{
+		}
+		
+        public All PrimitiveTypeGL11(PrimitiveType primitiveType)
+        {
+            switch (primitiveType)
+            {
+                case PrimitiveType.LineList:
+                    return All.Lines;
+                case PrimitiveType.LineStrip:
+                    return All.LineStrip;
+                case PrimitiveType.TriangleList:
+                    return All.Triangles;
+                case PrimitiveType.TriangleStrip:
+                    return All.TriangleStrip;
+            }
+
+            throw new NotImplementedException();
+        }
+
+        public void SetVertexBuffer(VertexBuffer vertexBuffer)
+        {
+            _vertexBuffer = vertexBuffer;
+            GL.BindBuffer(All.ArrayBuffer, vertexBuffer._bufferStore);
+        }
+
+        private void SetIndexBuffer(IndexBuffer indexBuffer)
+        {
+            _indexBuffer = indexBuffer;
+            GL.BindBuffer(All.ElementArrayBuffer, indexBuffer._bufferStore);
+        }
+
+        public IndexBuffer Indices { set { SetIndexBuffer(value); } }
+
+        public void DrawIndexedPrimitives(PrimitiveType primitiveType, int baseVertex, int minVertexIndex, int numbVertices, int startIndex, int primitiveCount)
+        {
+            if (minVertexIndex > 0 || baseVertex > 0)
+                throw new NotImplementedException("baseVertex > 0 and minVertexIndex > 0 are not supported");
+
+            var vd = VertexDeclaration.FromType(_vertexBuffer._type);
+            // Hmm, can the pointer here be changed with baseVertex?
+            VertexDeclaration.PrepareForUse(vd, IntPtr.Zero);
+
+            GL.DrawElements(PrimitiveTypeGL11(primitiveType), _indexBuffer._count, All.UnsignedShort, new IntPtr(startIndex));
+        }
+
+        public void DrawUserPrimitives<T>(PrimitiveType primitiveType, T[] vertexData, int vertexOffset, int primitiveCount) where T : struct, IVertexType
+        {
+            // Unbind the VBOs
+            GL.BindBuffer(All.ArrayBuffer, 0);
+            GL.BindBuffer(All.ElementArrayBuffer, 0);
+			
+            var vd = VertexDeclaration.FromType(typeof(T));
+
+            IntPtr arrayStart = GCHandle.Alloc(vertexData, GCHandleType.Pinned).AddrOfPinnedObject();
+
+            if (vertexOffset > 0)
+                arrayStart = new IntPtr(arrayStart.ToInt32() + (vertexOffset * vd.VertexStride));
+
+            VertexDeclaration.PrepareForUse(vd, arrayStart);
+
+            GL.DrawArrays(PrimitiveTypeGL11(primitiveType), vertexOffset, getElementCountArray(primitiveType, primitiveCount));
+        }
+
+        public void DrawPrimitives(PrimitiveType primitiveType, int vertexStart, int primitiveCount)
+        {
+            var vd = VertexDeclaration.FromType(_vertexBuffer._type);
+            VertexDeclaration.PrepareForUse(vd, IntPtr.Zero);
+
+            GL.DrawArrays(PrimitiveTypeGL11(primitiveType), vertexStart, getElementCountArray(primitiveType, primitiveCount));
+        }
+
+        public void DrawUserIndexedPrimitives<T>(PrimitiveType primitiveType, T[] vertexData, int vertexOffset, int vertexCount, int[] indexData, int indexOffset, int primitiveCount) where T : IVertexType
+        {
+            // Unbind the VBOs
+            GL.BindBuffer(All.ArrayBuffer, 0);
+            GL.BindBuffer(All.ElementArrayBuffer, 0);
+
+            var vd = VertexDeclaration.FromType(typeof(T));
+
+            IntPtr arrayStart = GCHandle.Alloc(vertexData, GCHandleType.Pinned).AddrOfPinnedObject();
+
+            if (vertexOffset > 0)
+                arrayStart = new IntPtr(arrayStart.ToInt32() + (vertexOffset * vd.VertexStride));
+
+            VertexDeclaration.PrepareForUse(vd, arrayStart);
+
+            GL.DrawArrays(PrimitiveTypeGL11(primitiveType), vertexOffset, getElementCountArray(primitiveType, primitiveCount));
+        }
+
+        public int getElementCountArray(PrimitiveType primitiveType, int primitiveCount)
+        {
+            //TODO: Overview the calculation
+            switch (primitiveType)
+            {
+                case PrimitiveType.LineList:
+                    return primitiveCount * 2;
+                case PrimitiveType.LineStrip:
+                    return 3 + (primitiveCount - 1); // ???
+                case PrimitiveType.TriangleList:
+                    return primitiveCount * 2;
+                case PrimitiveType.TriangleStrip:
+                    return 3 + (primitiveCount - 1); // ???
+            }
+
+            throw new NotSupportedException();
+        }
+
+	}
+}
+