--- conflicted
+++ resolved
@@ -1,169 +1,164 @@
-﻿﻿using System;
-using System.Collections.Generic;
-using System.Linq;
-using System.Text;
-using System.Runtime.InteropServices;
-
-#if MONOMAC
-using MonoMac.OpenGL;
-#else
-using OpenTK.Graphics.ES20;
-using BufferUsageHint = OpenTK.Graphics.ES20.All;
-using BufferTarget = OpenTK.Graphics.ES20.All;
-#endif
-
-namespace Microsoft.Xna.Framework.Graphics
-{
-	public class VertexBuffer : GraphicsResource
-	{
-	    private readonly BufferUsage _bufferUsage;
-	    private readonly VertexDeclaration _vertexDeclaration;
-
-		internal Type _type;
-		internal object _buffer;
-		internal IntPtr _bufferPtr;
-		internal int _bufferIndex;
-		internal int _size;
-		internal uint _bufferStore;
-		// TODO: Remove this VB limit!
-		internal static int _bufferCount;
-		internal static VertexBuffer[] _allBuffers = new VertexBuffer[50];
-		internal static List<Action> _delayedBufferDelegates = new List<Action> ();
-
-		public VertexBuffer (GraphicsDevice graphics, Type type, int vertexCount, BufferUsage bufferUsage)
-		{
-			graphicsDevice = graphics;
-			_type = type;
-			VertexCount = vertexCount;
-			_bufferUsage = bufferUsage;
-		}
-		
-		public VertexBuffer (GraphicsDevice Graphics, VertexDeclaration vertexDecs, int vertexCount, BufferUsage bufferUsage)
-			: this (Graphics, vertexDecs.GetType(), vertexCount, bufferUsage)
-		{
-			_vertexDeclaration = vertexDecs;
-		}
-		
-		public int VertexCount { get; set; }
-
-		public VertexDeclaration VertexDeclaration {
-			get {
-				return _vertexDeclaration;
-			}
-		}
-
-		internal static void CreateFrameBuffers ()
-		{
-			foreach (var action in _delayedBufferDelegates)
-				action.Invoke ();
-
-			_delayedBufferDelegates.Clear ();
-		}
-
-		internal void GenerateBuffer<T> () where T : struct
-		{
-			var vd = VertexDeclaration.FromType (_type);
-
-			_size = vd.VertexStride * ((T[])_buffer).Length;
-
-			BufferUsageHint bufferUsage = (_bufferUsage == BufferUsage.WriteOnly) ? BufferUsageHint.StaticDraw : BufferUsageHint.DynamicDraw;
-			
-#if IPHONE
-			GL.GenBuffers (1, ref _bufferStore);
-#else			
-			GL.GenBuffers (1, out _bufferStore);
-#endif
-			GL.BindBuffer (BufferTarget.ArrayBuffer, _bufferStore);
-			GL.BufferData (BufferTarget.ArrayBuffer, (IntPtr)_size, (T[])_buffer, bufferUsage);			
-		}
-
-		public void GetData<T> (T[] vertices) where T : struct
-		{
-			if (_buffer == null)
-				throw new Exception ("Can't get data on an empty buffer");
-
-			var _tbuff = (T[])_buffer;
-			for (int i = 0; i < _tbuff.Length; i++)
-				vertices [i] = _tbuff [i];
-		}
-
-<<<<<<< HEAD
-		public void SetData<T> (T[] vertices) where T : struct
-		{
-=======
-        public void SetData<T>(T[] vertices) where T : struct
-        {
-            // TODO: This is fundimentally broken in that it is not 
-            // assured that the incoming vertex array will exist unmodified
-            // long enough for the delayed buffer creation to occur. 
-            //
-            // We either need to remove the concept of delayed buffer 
-            // creation or copy the data here for safe keeping.
-
->>>>>>> 3a2d98d5
-			//the creation of the buffer should mb be moved to the constructor and then glMapBuffer and Unmap should be used to update it
-			//glMapBuffer - sets data
-			//glUnmapBuffer - finished setting data
-
-			_buffer = vertices;
-			_bufferPtr = GCHandle.Alloc (_buffer, GCHandleType.Pinned).AddrOfPinnedObject ();
-			_bufferIndex = _bufferCount + 1;
-			_allBuffers [_bufferIndex] = this;
-
-			_delayedBufferDelegates.Add (GenerateBuffer<T>);
-
-			_bufferCount++;
-			// TODO: Kill buffers in PhoneOSGameView.DestroyFrameBuffer()
-		}
-
-        public void SetData<T> (T[] data, int startIndex, int elementCount) where T : struct
-        {
-            throw new NotImplementedException();           
-        }
-
-		public void SetData<T> (
-			int offsetInBytes,
-			T[] data,
-			int startIndex,
-			int elementCount,
-			int vertexStride
-			) where T : struct
-		{
-			throw new NotImplementedException();
-		}
-
-		public override void Dispose ()
-		{
-#if IPHONE
-			GL.GenBuffers(0, ref _bufferStore);
-#else			
-			GL.GenBuffers (0, out _bufferStore);
-#endif
-            base.Dispose();
-		}
-	}
-
-	public class DynamicVertexBuffer : VertexBuffer
-	{
-		public DynamicVertexBuffer (GraphicsDevice graphics, Type type, int vertexCount, BufferUsage bufferUsage)
-		: base(graphics, type, vertexCount, bufferUsage)
-		{
-		}
-
-		public DynamicVertexBuffer (GraphicsDevice graphics, VertexDeclaration vertexDecs, int vertexCount, BufferUsage bufferUsage)
-			: base (graphics,vertexDecs, vertexCount,bufferUsage)
-		{
-
-		}
-		
-		public void SetData<T>(T[] data, int startIndex, int elementCount, SetDataOptions options) where T : struct
-		{
-		    throw new NotImplementedException();
-		}
-		
-		public void SetData<T>(int offsetInBytes, T[] data, int startIndex, int elementCount, SetDataOptions options) where T : struct
-		{
-		    throw new NotImplementedException();
-		}
-	}
-}
+﻿﻿using System;
+using System.Collections.Generic;
+using System.Linq;
+using System.Text;
+using System.Runtime.InteropServices;
+
+#if MONOMAC
+using MonoMac.OpenGL;
+#else
+using OpenTK.Graphics.ES20;
+using BufferUsageHint = OpenTK.Graphics.ES20.All;
+using BufferTarget = OpenTK.Graphics.ES20.All;
+#endif
+
+namespace Microsoft.Xna.Framework.Graphics
+{
+	public class VertexBuffer : GraphicsResource
+	{
+	    private readonly BufferUsage _bufferUsage;
+	    private readonly VertexDeclaration _vertexDeclaration;
+
+		internal Type _type;
+		internal object _buffer;
+		internal IntPtr _bufferPtr;
+		internal int _bufferIndex;
+		internal int _size;
+		internal uint _bufferStore;
+		// TODO: Remove this VB limit!
+		internal static int _bufferCount;
+		internal static VertexBuffer[] _allBuffers = new VertexBuffer[50];
+		internal static List<Action> _delayedBufferDelegates = new List<Action> ();
+
+		public VertexBuffer (GraphicsDevice graphics, Type type, int vertexCount, BufferUsage bufferUsage)
+		{
+			graphicsDevice = graphics;
+			_type = type;
+			VertexCount = vertexCount;
+			_bufferUsage = bufferUsage;
+		}
+		
+		public VertexBuffer (GraphicsDevice Graphics, VertexDeclaration vertexDecs, int vertexCount, BufferUsage bufferUsage)
+			: this (Graphics, vertexDecs.GetType(), vertexCount, bufferUsage)
+		{
+			_vertexDeclaration = vertexDecs;
+		}
+		
+		public int VertexCount { get; set; }
+
+		public VertexDeclaration VertexDeclaration {
+			get {
+				return _vertexDeclaration;
+			}
+		}
+
+		internal static void CreateFrameBuffers ()
+		{
+			foreach (var action in _delayedBufferDelegates)
+				action.Invoke ();
+
+			_delayedBufferDelegates.Clear ();
+		}
+
+		internal void GenerateBuffer<T> () where T : struct
+		{
+			var vd = VertexDeclaration.FromType (_type);
+
+			_size = vd.VertexStride * ((T[])_buffer).Length;
+
+			BufferUsageHint bufferUsage = (_bufferUsage == BufferUsage.WriteOnly) ? BufferUsageHint.StaticDraw : BufferUsageHint.DynamicDraw;
+			
+#if IPHONE
+			GL.GenBuffers (1, ref _bufferStore);
+#else			
+			GL.GenBuffers (1, out _bufferStore);
+#endif
+			GL.BindBuffer (BufferTarget.ArrayBuffer, _bufferStore);
+			GL.BufferData (BufferTarget.ArrayBuffer, (IntPtr)_size, (T[])_buffer, bufferUsage);			
+		}
+
+		public void GetData<T> (T[] vertices) where T : struct
+		{
+			if (_buffer == null)
+				throw new Exception ("Can't get data on an empty buffer");
+
+			var _tbuff = (T[])_buffer;
+			for (int i = 0; i < _tbuff.Length; i++)
+				vertices [i] = _tbuff [i];
+		}
+
+        public void SetData<T>(T[] vertices) where T : struct
+        {
+            // TODO: This is fundimentally broken in that it is not 
+            // assured that the incoming vertex array will exist unmodified
+            // long enough for the delayed buffer creation to occur. 
+            //
+            // We either need to remove the concept of delayed buffer 
+            // creation or copy the data here for safe keeping.
+
+			//the creation of the buffer should mb be moved to the constructor and then glMapBuffer and Unmap should be used to update it
+			//glMapBuffer - sets data
+			//glUnmapBuffer - finished setting data
+
+			_buffer = vertices;
+			_bufferPtr = GCHandle.Alloc (_buffer, GCHandleType.Pinned).AddrOfPinnedObject ();
+			_bufferIndex = _bufferCount + 1;
+			_allBuffers [_bufferIndex] = this;
+
+			_delayedBufferDelegates.Add (GenerateBuffer<T>);
+
+			_bufferCount++;
+			// TODO: Kill buffers in PhoneOSGameView.DestroyFrameBuffer()
+		}
+
+        public void SetData<T> (T[] data, int startIndex, int elementCount) where T : struct
+        {
+            throw new NotImplementedException();           
+        }
+
+		public void SetData<T> (
+			int offsetInBytes,
+			T[] data,
+			int startIndex,
+			int elementCount,
+			int vertexStride
+			) where T : struct
+		{
+			throw new NotImplementedException();
+		}
+
+		public override void Dispose ()
+		{
+#if IPHONE
+			GL.GenBuffers(0, ref _bufferStore);
+#else			
+			GL.GenBuffers (0, out _bufferStore);
+#endif
+            base.Dispose();
+		}
+	}
+
+	public class DynamicVertexBuffer : VertexBuffer
+	{
+		public DynamicVertexBuffer (GraphicsDevice graphics, Type type, int vertexCount, BufferUsage bufferUsage)
+		: base(graphics, type, vertexCount, bufferUsage)
+		{
+		}
+
+		public DynamicVertexBuffer (GraphicsDevice graphics, VertexDeclaration vertexDecs, int vertexCount, BufferUsage bufferUsage)
+			: base (graphics,vertexDecs, vertexCount,bufferUsage)
+		{
+
+		}
+		
+		public void SetData<T>(T[] data, int startIndex, int elementCount, SetDataOptions options) where T : struct
+		{
+		    throw new NotImplementedException();
+		}
+		
+		public void SetData<T>(int offsetInBytes, T[] data, int startIndex, int elementCount, SetDataOptions options) where T : struct
+		{
+		    throw new NotImplementedException();
+		}
+	}
+}