// #region License
// /*
// Microsoft Public License (Ms-PL)
// MonoGame - Copyright © 2009 The MonoGame Team
// 
// All rights reserved.
// 
// This license governs use of the accompanying software. If you use the software, you accept this license. If you do not
// accept the license, do not use the software.
// 
// 1. Definitions
// The terms "reproduce," "reproduction," "derivative works," and "distribution" have the same meaning here as under 
// U.S. copyright law.
// 
// A "contribution" is the original software, or any additions or changes to the software.
// A "contributor" is any person that distributes its contribution under this license.
// "Licensed patents" are a contributor's patent claims that read directly on its contribution.
// 
// 2. Grant of Rights
// (A) Copyright Grant- Subject to the terms of this license, including the license conditions and limitations in section 3, 
// each contributor grants you a non-exclusive, worldwide, royalty-free copyright license to reproduce its contribution, prepare derivative works of its contribution, and distribute its contribution or any derivative works that you create.
// (B) Patent Grant- Subject to the terms of this license, including the license conditions and limitations in section 3, 
// each contributor grants you a non-exclusive, worldwide, royalty-free license under its licensed patents to make, have made, use, sell, offer for sale, import, and/or otherwise dispose of its contribution in the software or derivative works of the contribution in the software.
// 
// 3. Conditions and Limitations
// (A) No Trademark License- This license does not grant you rights to use any contributors' name, logo, or trademarks.
// (B) If you bring a patent claim against any contributor over patents that you claim are infringed by the software, 
// your patent license from such contributor to the software ends automatically.
// (C) If you distribute any portion of the software, you must retain all copyright, patent, trademark, and attribution 
// notices that are present in the software.
// (D) If you distribute any portion of the software in source code form, you may do so only under this license by including 
// a complete copy of this license with your distribution. If you distribute any portion of the software in compiled or object 
// code form, you may only do so under a license that complies with this license.
// (E) The software is licensed "as-is." You bear the risk of using it. The contributors give no express warranties, guarantees
// or conditions. You may have additional consumer rights under your local laws which this license cannot change. To the extent
// permitted under your local laws, the contributors exclude the implied warranties of merchantability, fitness for a particular
// purpose and non-infringement.
// */
// #endregion License
// 
using System;
using System.Diagnostics;

#if MONOMAC
using MonoMac.OpenGL;
#elif WINDOWS || LINUX
using OpenTK.Graphics.OpenGL;
#elif WINRT
// TODO
#elif GLES
using OpenTK.Graphics.ES20;
using TextureTarget = OpenTK.Graphics.ES20.All;
using TextureUnit = OpenTK.Graphics.ES20.All;
#endif


namespace Microsoft.Xna.Framework.Graphics
{
	public abstract class Texture : GraphicsResource
	{
		protected SurfaceFormat format;
		protected int levelCount;

#if DIRECTX

        protected SharpDX.Direct3D11.Resource _texture;

        private SharpDX.Direct3D11.ShaderResourceView _resourceView;

#elif OPENGL
		internal int glTexture = -1;
		internal TextureTarget glTarget;
        internal TextureUnit glTextureUnit = TextureUnit.Texture0;
        internal SamplerState glLastSamplerState = null;
#endif
		
		public SurfaceFormat Format
		{
			get { return format; }
		}
		
		public int LevelCount
		{
			get { return levelCount; }
		}

        internal int GetPitch(int width)
        {
            Debug.Assert(width > 0, "The width is negative!");

            int pitch;

            switch (format)
            {
                case SurfaceFormat.Dxt1:
                case SurfaceFormat.RgbPvrtc2Bpp:
                case SurfaceFormat.RgbaPvrtc2Bpp:
                case SurfaceFormat.RgbEtc1:
                    Debug.Assert(MathHelper.IsPowerOfTwo(width), "This format must be power of two!");
                    pitch = ((width + 3) / 4) * 8;
                    break;

                case SurfaceFormat.Dxt3:
                case SurfaceFormat.Dxt5:
                case SurfaceFormat.RgbPvrtc4Bpp:
                case SurfaceFormat.RgbaPvrtc4Bpp:
                    Debug.Assert(MathHelper.IsPowerOfTwo(width), "This format must be power of two!");
                    pitch = ((width + 3) / 4) * 16;
                    break;

                case SurfaceFormat.Alpha8:
                    pitch = width;
                    break;

                case SurfaceFormat.Bgr565:
                case SurfaceFormat.Bgra4444:
                case SurfaceFormat.Bgra5551:
                case SurfaceFormat.NormalizedByte2:
                case SurfaceFormat.HalfSingle:
                    pitch = width * 2;
                    break;

                case SurfaceFormat.Color:
                case SurfaceFormat.Single:
                case SurfaceFormat.Rg32:
                case SurfaceFormat.HalfVector2:
                case SurfaceFormat.NormalizedByte4:
                case SurfaceFormat.Rgba1010102:
                    pitch = width * 4;
                    break;

                case SurfaceFormat.HalfVector4:
                case SurfaceFormat.Rgba64:
                case SurfaceFormat.Vector2:
                    pitch = width * 8;
                    break;

                case SurfaceFormat.Vector4:
                    pitch = width * 16;
                    break;

                default:
                    throw new NotImplementedException( "Unexpected format!" );
            };

            return pitch;
        }

#if DIRECTX

        internal SharpDX.Direct3D11.ShaderResourceView GetShaderResourceView()
        {
            if (_resourceView == null)
                _resourceView = new SharpDX.Direct3D11.ShaderResourceView(GraphicsDevice._d3dDevice, _texture);

            return _resourceView;
        }

#endif

        internal protected override void GraphicsDeviceResetting()
        {
#if OPENGL
            this.glTexture = -1;
#endif
        }

        protected override void Dispose(bool disposing)
		{
            if (!IsDisposed)
            {
#if DIRECTX
                if (disposing)
                {
                    if (_resourceView != null)
                    {
                        _resourceView.Dispose();
                        _resourceView = null;
                    }

                    if (_texture != null)
                    {
                        _texture.Dispose();
                        _texture = null;
                    }
                }
#elif OPENGL
<<<<<<< HEAD
                GraphicsDevice.AddDisposeAction(() =>
                    {
                        GL.DeleteTextures(1, ref glTexture);
                        GraphicsExtensions.CheckGLError();
                    });
=======
                if ((GraphicsDevice != null) && !GraphicsDevice.IsDisposed)
                {
                    GraphicsDevice.AddDisposeAction(() =>
                        {
                            GL.DeleteTextures(1, ref glTexture);
                            GraphicsExtensions.CheckGLError();
                            glTexture = -1;
                        });
                }
>>>>>>> 4c2dbea8

                glLastSamplerState = null;
#endif
            }
            base.Dispose(disposing);
		}
		
	}
}

<|MERGE_RESOLUTION|>--- conflicted
+++ resolved
@@ -1,214 +1,203 @@
-// #region License
-// /*
-// Microsoft Public License (Ms-PL)
-// MonoGame - Copyright © 2009 The MonoGame Team
-// 
-// All rights reserved.
-// 
-// This license governs use of the accompanying software. If you use the software, you accept this license. If you do not
-// accept the license, do not use the software.
-// 
-// 1. Definitions
-// The terms "reproduce," "reproduction," "derivative works," and "distribution" have the same meaning here as under 
-// U.S. copyright law.
-// 
-// A "contribution" is the original software, or any additions or changes to the software.
-// A "contributor" is any person that distributes its contribution under this license.
-// "Licensed patents" are a contributor's patent claims that read directly on its contribution.
-// 
-// 2. Grant of Rights
-// (A) Copyright Grant- Subject to the terms of this license, including the license conditions and limitations in section 3, 
-// each contributor grants you a non-exclusive, worldwide, royalty-free copyright license to reproduce its contribution, prepare derivative works of its contribution, and distribute its contribution or any derivative works that you create.
-// (B) Patent Grant- Subject to the terms of this license, including the license conditions and limitations in section 3, 
-// each contributor grants you a non-exclusive, worldwide, royalty-free license under its licensed patents to make, have made, use, sell, offer for sale, import, and/or otherwise dispose of its contribution in the software or derivative works of the contribution in the software.
-// 
-// 3. Conditions and Limitations
-// (A) No Trademark License- This license does not grant you rights to use any contributors' name, logo, or trademarks.
-// (B) If you bring a patent claim against any contributor over patents that you claim are infringed by the software, 
-// your patent license from such contributor to the software ends automatically.
-// (C) If you distribute any portion of the software, you must retain all copyright, patent, trademark, and attribution 
-// notices that are present in the software.
-// (D) If you distribute any portion of the software in source code form, you may do so only under this license by including 
-// a complete copy of this license with your distribution. If you distribute any portion of the software in compiled or object 
-// code form, you may only do so under a license that complies with this license.
-// (E) The software is licensed "as-is." You bear the risk of using it. The contributors give no express warranties, guarantees
-// or conditions. You may have additional consumer rights under your local laws which this license cannot change. To the extent
-// permitted under your local laws, the contributors exclude the implied warranties of merchantability, fitness for a particular
-// purpose and non-infringement.
-// */
-// #endregion License
-// 
-using System;
-using System.Diagnostics;
-
-#if MONOMAC
-using MonoMac.OpenGL;
-#elif WINDOWS || LINUX
-using OpenTK.Graphics.OpenGL;
-#elif WINRT
-// TODO
-#elif GLES
-using OpenTK.Graphics.ES20;
-using TextureTarget = OpenTK.Graphics.ES20.All;
-using TextureUnit = OpenTK.Graphics.ES20.All;
-#endif
-
-
-namespace Microsoft.Xna.Framework.Graphics
-{
-	public abstract class Texture : GraphicsResource
-	{
-		protected SurfaceFormat format;
-		protected int levelCount;
-
-#if DIRECTX
-
-        protected SharpDX.Direct3D11.Resource _texture;
-
-        private SharpDX.Direct3D11.ShaderResourceView _resourceView;
-
-#elif OPENGL
-		internal int glTexture = -1;
-		internal TextureTarget glTarget;
-        internal TextureUnit glTextureUnit = TextureUnit.Texture0;
-        internal SamplerState glLastSamplerState = null;
-#endif
-		
-		public SurfaceFormat Format
-		{
-			get { return format; }
-		}
-		
-		public int LevelCount
-		{
-			get { return levelCount; }
-		}
-
-        internal int GetPitch(int width)
-        {
-            Debug.Assert(width > 0, "The width is negative!");
-
-            int pitch;
-
-            switch (format)
-            {
-                case SurfaceFormat.Dxt1:
-                case SurfaceFormat.RgbPvrtc2Bpp:
-                case SurfaceFormat.RgbaPvrtc2Bpp:
-                case SurfaceFormat.RgbEtc1:
-                    Debug.Assert(MathHelper.IsPowerOfTwo(width), "This format must be power of two!");
-                    pitch = ((width + 3) / 4) * 8;
-                    break;
-
-                case SurfaceFormat.Dxt3:
-                case SurfaceFormat.Dxt5:
-                case SurfaceFormat.RgbPvrtc4Bpp:
-                case SurfaceFormat.RgbaPvrtc4Bpp:
-                    Debug.Assert(MathHelper.IsPowerOfTwo(width), "This format must be power of two!");
-                    pitch = ((width + 3) / 4) * 16;
-                    break;
-
-                case SurfaceFormat.Alpha8:
-                    pitch = width;
-                    break;
-
-                case SurfaceFormat.Bgr565:
-                case SurfaceFormat.Bgra4444:
-                case SurfaceFormat.Bgra5551:
-                case SurfaceFormat.NormalizedByte2:
-                case SurfaceFormat.HalfSingle:
-                    pitch = width * 2;
-                    break;
-
-                case SurfaceFormat.Color:
-                case SurfaceFormat.Single:
-                case SurfaceFormat.Rg32:
-                case SurfaceFormat.HalfVector2:
-                case SurfaceFormat.NormalizedByte4:
-                case SurfaceFormat.Rgba1010102:
-                    pitch = width * 4;
-                    break;
-
-                case SurfaceFormat.HalfVector4:
-                case SurfaceFormat.Rgba64:
-                case SurfaceFormat.Vector2:
-                    pitch = width * 8;
-                    break;
-
-                case SurfaceFormat.Vector4:
-                    pitch = width * 16;
-                    break;
-
-                default:
-                    throw new NotImplementedException( "Unexpected format!" );
-            };
-
-            return pitch;
-        }
-
-#if DIRECTX
-
-        internal SharpDX.Direct3D11.ShaderResourceView GetShaderResourceView()
-        {
-            if (_resourceView == null)
-                _resourceView = new SharpDX.Direct3D11.ShaderResourceView(GraphicsDevice._d3dDevice, _texture);
-
-            return _resourceView;
-        }
-
-#endif
-
-        internal protected override void GraphicsDeviceResetting()
-        {
-#if OPENGL
-            this.glTexture = -1;
-#endif
-        }
-
-        protected override void Dispose(bool disposing)
-		{
-            if (!IsDisposed)
-            {
-#if DIRECTX
-                if (disposing)
-                {
-                    if (_resourceView != null)
-                    {
-                        _resourceView.Dispose();
-                        _resourceView = null;
-                    }
-
-                    if (_texture != null)
-                    {
-                        _texture.Dispose();
-                        _texture = null;
-                    }
-                }
-#elif OPENGL
-<<<<<<< HEAD
-                GraphicsDevice.AddDisposeAction(() =>
-                    {
-                        GL.DeleteTextures(1, ref glTexture);
-                        GraphicsExtensions.CheckGLError();
-                    });
-=======
-                if ((GraphicsDevice != null) && !GraphicsDevice.IsDisposed)
-                {
-                    GraphicsDevice.AddDisposeAction(() =>
-                        {
-                            GL.DeleteTextures(1, ref glTexture);
-                            GraphicsExtensions.CheckGLError();
-                            glTexture = -1;
-                        });
-                }
->>>>>>> 4c2dbea8
-
-                glLastSamplerState = null;
-#endif
-            }
-            base.Dispose(disposing);
-		}
-		
-	}
-}
-
+// #region License
+// /*
+// Microsoft Public License (Ms-PL)
+// MonoGame - Copyright © 2009 The MonoGame Team
+// 
+// All rights reserved.
+// 
+// This license governs use of the accompanying software. If you use the software, you accept this license. If you do not
+// accept the license, do not use the software.
+// 
+// 1. Definitions
+// The terms "reproduce," "reproduction," "derivative works," and "distribution" have the same meaning here as under 
+// U.S. copyright law.
+// 
+// A "contribution" is the original software, or any additions or changes to the software.
+// A "contributor" is any person that distributes its contribution under this license.
+// "Licensed patents" are a contributor's patent claims that read directly on its contribution.
+// 
+// 2. Grant of Rights
+// (A) Copyright Grant- Subject to the terms of this license, including the license conditions and limitations in section 3, 
+// each contributor grants you a non-exclusive, worldwide, royalty-free copyright license to reproduce its contribution, prepare derivative works of its contribution, and distribute its contribution or any derivative works that you create.
+// (B) Patent Grant- Subject to the terms of this license, including the license conditions and limitations in section 3, 
+// each contributor grants you a non-exclusive, worldwide, royalty-free license under its licensed patents to make, have made, use, sell, offer for sale, import, and/or otherwise dispose of its contribution in the software or derivative works of the contribution in the software.
+// 
+// 3. Conditions and Limitations
+// (A) No Trademark License- This license does not grant you rights to use any contributors' name, logo, or trademarks.
+// (B) If you bring a patent claim against any contributor over patents that you claim are infringed by the software, 
+// your patent license from such contributor to the software ends automatically.
+// (C) If you distribute any portion of the software, you must retain all copyright, patent, trademark, and attribution 
+// notices that are present in the software.
+// (D) If you distribute any portion of the software in source code form, you may do so only under this license by including 
+// a complete copy of this license with your distribution. If you distribute any portion of the software in compiled or object 
+// code form, you may only do so under a license that complies with this license.
+// (E) The software is licensed "as-is." You bear the risk of using it. The contributors give no express warranties, guarantees
+// or conditions. You may have additional consumer rights under your local laws which this license cannot change. To the extent
+// permitted under your local laws, the contributors exclude the implied warranties of merchantability, fitness for a particular
+// purpose and non-infringement.
+// */
+// #endregion License
+// 
+using System;
+using System.Diagnostics;
+
+#if MONOMAC
+using MonoMac.OpenGL;
+#elif WINDOWS || LINUX
+using OpenTK.Graphics.OpenGL;
+#elif WINRT
+// TODO
+#elif GLES
+using OpenTK.Graphics.ES20;
+using TextureTarget = OpenTK.Graphics.ES20.All;
+using TextureUnit = OpenTK.Graphics.ES20.All;
+#endif
+
+
+namespace Microsoft.Xna.Framework.Graphics
+{
+	public abstract class Texture : GraphicsResource
+	{
+		protected SurfaceFormat format;
+		protected int levelCount;
+
+#if DIRECTX
+
+        protected SharpDX.Direct3D11.Resource _texture;
+
+        private SharpDX.Direct3D11.ShaderResourceView _resourceView;
+
+#elif OPENGL
+		internal int glTexture = -1;
+		internal TextureTarget glTarget;
+        internal TextureUnit glTextureUnit = TextureUnit.Texture0;
+        internal SamplerState glLastSamplerState = null;
+#endif
+		
+		public SurfaceFormat Format
+		{
+			get { return format; }
+		}
+		
+		public int LevelCount
+		{
+			get { return levelCount; }
+		}
+
+        internal int GetPitch(int width)
+        {
+            Debug.Assert(width > 0, "The width is negative!");
+
+            int pitch;
+
+            switch (format)
+            {
+                case SurfaceFormat.Dxt1:
+                case SurfaceFormat.RgbPvrtc2Bpp:
+                case SurfaceFormat.RgbaPvrtc2Bpp:
+                case SurfaceFormat.RgbEtc1:
+                    Debug.Assert(MathHelper.IsPowerOfTwo(width), "This format must be power of two!");
+                    pitch = ((width + 3) / 4) * 8;
+                    break;
+
+                case SurfaceFormat.Dxt3:
+                case SurfaceFormat.Dxt5:
+                case SurfaceFormat.RgbPvrtc4Bpp:
+                case SurfaceFormat.RgbaPvrtc4Bpp:
+                    Debug.Assert(MathHelper.IsPowerOfTwo(width), "This format must be power of two!");
+                    pitch = ((width + 3) / 4) * 16;
+                    break;
+
+                case SurfaceFormat.Alpha8:
+                    pitch = width;
+                    break;
+
+                case SurfaceFormat.Bgr565:
+                case SurfaceFormat.Bgra4444:
+                case SurfaceFormat.Bgra5551:
+                case SurfaceFormat.NormalizedByte2:
+                case SurfaceFormat.HalfSingle:
+                    pitch = width * 2;
+                    break;
+
+                case SurfaceFormat.Color:
+                case SurfaceFormat.Single:
+                case SurfaceFormat.Rg32:
+                case SurfaceFormat.HalfVector2:
+                case SurfaceFormat.NormalizedByte4:
+                case SurfaceFormat.Rgba1010102:
+                    pitch = width * 4;
+                    break;
+
+                case SurfaceFormat.HalfVector4:
+                case SurfaceFormat.Rgba64:
+                case SurfaceFormat.Vector2:
+                    pitch = width * 8;
+                    break;
+
+                case SurfaceFormat.Vector4:
+                    pitch = width * 16;
+                    break;
+
+                default:
+                    throw new NotImplementedException( "Unexpected format!" );
+            };
+
+            return pitch;
+        }
+
+#if DIRECTX
+
+        internal SharpDX.Direct3D11.ShaderResourceView GetShaderResourceView()
+        {
+            if (_resourceView == null)
+                _resourceView = new SharpDX.Direct3D11.ShaderResourceView(GraphicsDevice._d3dDevice, _texture);
+
+            return _resourceView;
+        }
+
+#endif
+
+        internal protected override void GraphicsDeviceResetting()
+        {
+#if OPENGL
+            this.glTexture = -1;
+#endif
+        }
+
+        protected override void Dispose(bool disposing)
+		{
+            if (!IsDisposed)
+            {
+#if DIRECTX
+                if (disposing)
+                {
+                    if (_resourceView != null)
+                    {
+                        _resourceView.Dispose();
+                        _resourceView = null;
+                    }
+
+                    if (_texture != null)
+                    {
+                        _texture.Dispose();
+                        _texture = null;
+                    }
+                }
+#elif OPENGL
+                GraphicsDevice.AddDisposeAction(() =>
+                    {
+                        GL.DeleteTextures(1, ref glTexture);
+                        GraphicsExtensions.CheckGLError();
+                        glTexture = -1;
+                    });
+
+                glLastSamplerState = null;
+#endif
+            }
+            base.Dispose(disposing);
+		}
+		
+	}
+}
+